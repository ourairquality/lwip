/**
 * @file
 * Sequential API Internal module
 *
 */

/*
 * Copyright (c) 2001-2004 Swedish Institute of Computer Science.
 * All rights reserved.
 *
 * Redistribution and use in source and binary forms, with or without modification,
 * are permitted provided that the following conditions are met:
 *
 * 1. Redistributions of source code must retain the above copyright notice,
 *    this list of conditions and the following disclaimer.
 * 2. Redistributions in binary form must reproduce the above copyright notice,
 *    this list of conditions and the following disclaimer in the documentation
 *    and/or other materials provided with the distribution.
 * 3. The name of the author may not be used to endorse or promote products
 *    derived from this software without specific prior written permission.
 *
 * THIS SOFTWARE IS PROVIDED BY THE AUTHOR ``AS IS'' AND ANY EXPRESS OR IMPLIED
 * WARRANTIES, INCLUDING, BUT NOT LIMITED TO, THE IMPLIED WARRANTIES OF
 * MERCHANTABILITY AND FITNESS FOR A PARTICULAR PURPOSE ARE DISCLAIMED. IN NO EVENT
 * SHALL THE AUTHOR BE LIABLE FOR ANY DIRECT, INDIRECT, INCIDENTAL, SPECIAL,
 * EXEMPLARY, OR CONSEQUENTIAL DAMAGES (INCLUDING, BUT NOT LIMITED TO, PROCUREMENT
 * OF SUBSTITUTE GOODS OR SERVICES; LOSS OF USE, DATA, OR PROFITS; OR BUSINESS
 * INTERRUPTION) HOWEVER CAUSED AND ON ANY THEORY OF LIABILITY, WHETHER IN
 * CONTRACT, STRICT LIABILITY, OR TORT (INCLUDING NEGLIGENCE OR OTHERWISE) ARISING
 * IN ANY WAY OUT OF THE USE OF THIS SOFTWARE, EVEN IF ADVISED OF THE POSSIBILITY
 * OF SUCH DAMAGE.
 *
 * This file is part of the lwIP TCP/IP stack.
 *
 * Author: Adam Dunkels <adam@sics.se>
 *
 */

#include "lwip/opt.h"

#if LWIP_NETCONN /* don't build if not configured for use in lwipopts.h */

#include "lwip/priv/api_msg.h"

#include "lwip/ip.h"
#include "lwip/ip_addr.h"
#include "lwip/udp.h"
#include "lwip/tcp.h"
#include "lwip/raw.h"

#include "lwip/memp.h"
#include "lwip/igmp.h"
#include "lwip/dns.h"
#include "lwip/mld6.h"
#include "lwip/priv/tcpip_priv.h"

#include <string.h>

/* netconns are polled once per second (e.g. continue write on memory error) */
#define NETCONN_TCP_POLL_INTERVAL 2

#define SET_NONBLOCKING_CONNECT(conn, val)  do { if (val) { \
  netconn_set_flags(conn, NETCONN_FLAG_IN_NONBLOCKING_CONNECT); \
} else { \
  netconn_clear_flags(conn, NETCONN_FLAG_IN_NONBLOCKING_CONNECT); }} while(0)
#define IN_NONBLOCKING_CONNECT(conn) netconn_is_flag_set(conn, NETCONN_FLAG_IN_NONBLOCKING_CONNECT)

/* forward declarations */
#if LWIP_TCP
#if LWIP_TCPIP_CORE_LOCKING
#define WRITE_DELAYED         , 1
#define WRITE_DELAYED_PARAM   , u8_t delayed
#else /* LWIP_TCPIP_CORE_LOCKING */
#define WRITE_DELAYED
#define WRITE_DELAYED_PARAM
#endif /* LWIP_TCPIP_CORE_LOCKING */
static err_t lwip_netconn_do_writemore(struct netconn *conn  WRITE_DELAYED_PARAM);
static err_t lwip_netconn_do_close_internal(struct netconn *conn  WRITE_DELAYED_PARAM);
#endif

#if LWIP_TCPIP_CORE_LOCKING
#define TCPIP_APIMSG_ACK(m)
#else /* LWIP_TCPIP_CORE_LOCKING */
#define TCPIP_APIMSG_ACK(m)   do { sys_sem_signal(LWIP_API_MSG_SEM(m)); } while(0)
#endif /* LWIP_TCPIP_CORE_LOCKING */

#if LWIP_TCP
const u8_t netconn_aborted = 0;
const u8_t netconn_reset = 0;
const u8_t netconn_closed = 0;

/** Translate an error to a unique void* passed via an mbox */
static void *
lwip_netconn_err_to_msg(err_t err)
{
  switch (err) {
    case ERR_ABRT:
      return LWIP_CONST_CAST(void *, &netconn_aborted);
    case ERR_RST:
      return LWIP_CONST_CAST(void *, &netconn_reset);
    case ERR_CLSD:
      return LWIP_CONST_CAST(void *, &netconn_closed);
    default:
      LWIP_ASSERT("unhandled error", err == ERR_OK);
      return NULL;
  }
}

int
lwip_netconn_is_err_msg(void *msg, err_t *err)
{
  LWIP_ASSERT("err != NULL", err != NULL);

  if (msg == &netconn_aborted) {
    *err = ERR_ABRT;
    return 1;
  } else if (msg == &netconn_reset) {
    *err = ERR_RST;
    return 1;
  } else if (msg == &netconn_closed) {
    *err = ERR_CLSD;
    return 1;
  }
  return 0;
}
#endif /* LWIP_TCP */


#if LWIP_RAW
/**
 * Receive callback function for RAW netconns.
 * Doesn't 'eat' the packet, only copies it and sends it to
 * conn->recvmbox
 *
 * @see raw.h (struct raw_pcb.recv) for parameters and return value
 */
static u8_t
recv_raw(void *arg, struct raw_pcb *pcb, struct pbuf *p,
         const ip_addr_t *addr)
{
  struct pbuf *q;
  struct netbuf *buf;
  struct netconn *conn;

  LWIP_UNUSED_ARG(addr);
  conn = (struct netconn *)arg;

  if ((conn != NULL) && sys_mbox_valid(&conn->recvmbox)) {
#if LWIP_SO_RCVBUF
    int recv_avail;
    SYS_ARCH_GET(conn->recv_avail, recv_avail);
    if ((recv_avail + (int)(p->tot_len)) > conn->recv_bufsize) {
      return 0;
    }
#endif /* LWIP_SO_RCVBUF */
    /* copy the whole packet into new pbufs */
    q = pbuf_alloc(PBUF_RAW, p->tot_len, PBUF_RAM);
    if (q != NULL) {
      if (pbuf_copy(q, p) != ERR_OK) {
        pbuf_free(q);
        q = NULL;
      }
    }

    if (q != NULL) {
      u16_t len;
      buf = (struct netbuf *)memp_malloc(MEMP_NETBUF);
      if (buf == NULL) {
        pbuf_free(q);
        return 0;
      }

      buf->p = q;
      buf->ptr = q;
      ip_addr_copy(buf->addr, *ip_current_src_addr());
      buf->port = pcb->protocol;

      len = q->tot_len;
      if (sys_mbox_trypost(&conn->recvmbox, buf) != ERR_OK) {
        netbuf_delete(buf);
        return 0;
      } else {
#if LWIP_SO_RCVBUF
        SYS_ARCH_INC(conn->recv_avail, len);
#endif /* LWIP_SO_RCVBUF */
        /* Register event with callback */
        API_EVENT(conn, NETCONN_EVT_RCVPLUS, len);
      }
    }
  }

  return 0; /* do not eat the packet */
}
#endif /* LWIP_RAW*/

#if LWIP_UDP
/**
 * Receive callback function for UDP netconns.
 * Posts the packet to conn->recvmbox or deletes it on memory error.
 *
 * @see udp.h (struct udp_pcb.recv) for parameters
 */
static void
recv_udp(void *arg, struct udp_pcb *pcb, struct pbuf *p,
         const ip_addr_t *addr, u16_t port)
{
  struct netbuf *buf;
  struct netconn *conn;
  u16_t len;
#if LWIP_SO_RCVBUF
  int recv_avail;
#endif /* LWIP_SO_RCVBUF */

  LWIP_UNUSED_ARG(pcb); /* only used for asserts... */
  LWIP_ASSERT("recv_udp must have a pcb argument", pcb != NULL);
  LWIP_ASSERT("recv_udp must have an argument", arg != NULL);
  conn = (struct netconn *)arg;

  if (conn == NULL) {
    pbuf_free(p);
    return;
  }

  LWIP_ASSERT("recv_udp: recv for wrong pcb!", conn->pcb.udp == pcb);

#if LWIP_SO_RCVBUF
  SYS_ARCH_GET(conn->recv_avail, recv_avail);
  if (!sys_mbox_valid(&conn->recvmbox) ||
      ((recv_avail + (int)(p->tot_len)) > conn->recv_bufsize)) {
#else  /* LWIP_SO_RCVBUF */
  if (!sys_mbox_valid(&conn->recvmbox)) {
#endif /* LWIP_SO_RCVBUF */
    pbuf_free(p);
    return;
  }

  buf = (struct netbuf *)memp_malloc(MEMP_NETBUF);
  if (buf == NULL) {
    pbuf_free(p);
    return;
  } else {
    buf->p = p;
    buf->ptr = p;
    ip_addr_set(&buf->addr, addr);
    buf->port = port;
#if LWIP_NETBUF_RECVINFO
    if (conn->flags & NETCONN_FLAG_PKTINFO) {
      /* get the UDP header - always in the first pbuf, ensured by udp_input */
      const struct udp_hdr *udphdr = (const struct udp_hdr *)ip_next_header_ptr();
      buf->flags = NETBUF_FLAG_DESTADDR;
      ip_addr_set(&buf->toaddr, ip_current_dest_addr());
      buf->toport_chksum = udphdr->dest;
    }
#endif /* LWIP_NETBUF_RECVINFO */
  }

  len = p->tot_len;
  if (sys_mbox_trypost(&conn->recvmbox, buf) != ERR_OK) {
    netbuf_delete(buf);
    return;
  } else {
#if LWIP_SO_RCVBUF
    SYS_ARCH_INC(conn->recv_avail, len);
#endif /* LWIP_SO_RCVBUF */
    /* Register event with callback */
    API_EVENT(conn, NETCONN_EVT_RCVPLUS, len);
  }
}
#endif /* LWIP_UDP */

#if LWIP_TCP
/**
 * Receive callback function for TCP netconns.
 * Posts the packet to conn->recvmbox, but doesn't delete it on errors.
 *
 * @see tcp.h (struct tcp_pcb.recv) for parameters and return value
 */
static err_t
recv_tcp(void *arg, struct tcp_pcb *pcb, struct pbuf *p, err_t err)
{
  struct netconn *conn;
  u16_t len;
  void *msg;

  LWIP_UNUSED_ARG(pcb);
  LWIP_ASSERT("recv_tcp must have a pcb argument", pcb != NULL);
  LWIP_ASSERT("recv_tcp must have an argument", arg != NULL);
  LWIP_ASSERT("err != ERR_OK unhandled", err == ERR_OK);
  conn = (struct netconn *)arg;

  if (conn == NULL) {
    return ERR_VAL;
  }
  LWIP_ASSERT("recv_tcp: recv for wrong pcb!", conn->pcb.tcp == pcb);

  if (!sys_mbox_valid(&conn->recvmbox)) {
    /* recvmbox already deleted */
    if (p != NULL) {
      tcp_recved(pcb, p->tot_len);
      pbuf_free(p);
    }
    return ERR_OK;
  }
  /* Unlike for UDP or RAW pcbs, don't check for available space
     using recv_avail since that could break the connection
     (data is already ACKed) */

  if (p != NULL) {
    msg = p;
    len = p->tot_len;
  } else {
    msg = LWIP_CONST_CAST(void *, &netconn_closed);
    len = 0;
  }

  if (sys_mbox_trypost(&conn->recvmbox, msg) != ERR_OK) {
    /* don't deallocate p: it is presented to us later again from tcp_fasttmr! */
    return ERR_MEM;
  } else {
#if LWIP_SO_RCVBUF
    SYS_ARCH_INC(conn->recv_avail, len);
#endif /* LWIP_SO_RCVBUF */
    /* Register event with callback */
    API_EVENT(conn, NETCONN_EVT_RCVPLUS, len);
  }

  return ERR_OK;
}

/**
 * Poll callback function for TCP netconns.
 * Wakes up an application thread that waits for a connection to close
 * or data to be sent. The application thread then takes the
 * appropriate action to go on.
 *
 * Signals the conn->sem.
 * netconn_close waits for conn->sem if closing failed.
 *
 * @see tcp.h (struct tcp_pcb.poll) for parameters and return value
 */
static err_t
poll_tcp(void *arg, struct tcp_pcb *pcb)
{
  struct netconn *conn = (struct netconn *)arg;

  LWIP_UNUSED_ARG(pcb);
  LWIP_ASSERT("conn != NULL", (conn != NULL));

  if (conn->state == NETCONN_WRITE) {
    lwip_netconn_do_writemore(conn  WRITE_DELAYED);
  } else if (conn->state == NETCONN_CLOSE) {
#if !LWIP_SO_SNDTIMEO && !LWIP_SO_LINGER
    if (conn->current_msg && conn->current_msg->msg.sd.polls_left) {
      conn->current_msg->msg.sd.polls_left--;
    }
#endif /* !LWIP_SO_SNDTIMEO && !LWIP_SO_LINGER */
    lwip_netconn_do_close_internal(conn  WRITE_DELAYED);
  }
  /* @todo: implement connect timeout here? */

  /* Did a nonblocking write fail before? Then check available write-space. */
  if (conn->flags & NETCONN_FLAG_CHECK_WRITESPACE) {
    /* If the queued byte- or pbuf-count drops below the configured low-water limit,
       let select mark this pcb as writable again. */
    if ((conn->pcb.tcp != NULL) && (tcp_sndbuf(conn->pcb.tcp) > TCP_SNDLOWAT) &&
        (tcp_sndqueuelen(conn->pcb.tcp) < TCP_SNDQUEUELOWAT)) {
      netconn_clear_flags(conn, NETCONN_FLAG_CHECK_WRITESPACE);
      API_EVENT(conn, NETCONN_EVT_SENDPLUS, 0);
    }
  }

  return ERR_OK;
}

/**
 * Sent callback function for TCP netconns.
 * Signals the conn->sem and calls API_EVENT.
 * netconn_write waits for conn->sem if send buffer is low.
 *
 * @see tcp.h (struct tcp_pcb.sent) for parameters and return value
 */
static err_t
sent_tcp(void *arg, struct tcp_pcb *pcb, u16_t len)
{
  struct netconn *conn = (struct netconn *)arg;

  LWIP_UNUSED_ARG(pcb);
  LWIP_ASSERT("conn != NULL", (conn != NULL));

  if (conn) {
    if (conn->state == NETCONN_WRITE) {
      lwip_netconn_do_writemore(conn  WRITE_DELAYED);
    } else if (conn->state == NETCONN_CLOSE) {
      lwip_netconn_do_close_internal(conn  WRITE_DELAYED);
    }

    /* If the queued byte- or pbuf-count drops below the configured low-water limit,
       let select mark this pcb as writable again. */
    if ((conn->pcb.tcp != NULL) && (tcp_sndbuf(conn->pcb.tcp) > TCP_SNDLOWAT) &&
        (tcp_sndqueuelen(conn->pcb.tcp) < TCP_SNDQUEUELOWAT)) {
      netconn_clear_flags(conn, NETCONN_FLAG_CHECK_WRITESPACE);
      API_EVENT(conn, NETCONN_EVT_SENDPLUS, len);
    }
  }

  return ERR_OK;
}

/**
 * Error callback function for TCP netconns.
 * Signals conn->sem, posts to all conn mboxes and calls API_EVENT.
 * The application thread has then to decide what to do.
 *
 * @see tcp.h (struct tcp_pcb.err) for parameters
 */
static void
err_tcp(void *arg, err_t err)
{
  struct netconn *conn;
  enum netconn_state old_state;
  void *mbox_msg;
  SYS_ARCH_DECL_PROTECT(lev);

  conn = (struct netconn *)arg;
  LWIP_ASSERT("conn != NULL", (conn != NULL));

  SYS_ARCH_PROTECT(lev);

  /* when err is called, the pcb is deallocated, so delete the reference */
  conn->pcb.tcp = NULL;
  /* store pending error */
  conn->pending_err = err;
  /* prevent application threads from blocking on 'recvmbox'/'acceptmbox' */
  conn->flags |= NETCONN_FLAG_MBOXCLOSED;

  /* reset conn->state now before waking up other threads */
  old_state = conn->state;
  conn->state = NETCONN_NONE;

  SYS_ARCH_UNPROTECT(lev);

  /* Notify the user layer about a connection error. Used to signal select. */
  API_EVENT(conn, NETCONN_EVT_ERROR, 0);
  /* Try to release selects pending on 'read' or 'write', too.
     They will get an error if they actually try to read or write. */
  API_EVENT(conn, NETCONN_EVT_RCVPLUS, 0);
  API_EVENT(conn, NETCONN_EVT_SENDPLUS, 0);

  mbox_msg = lwip_netconn_err_to_msg(err);
  /* pass error message to recvmbox to wake up pending recv */
  if (sys_mbox_valid(&conn->recvmbox)) {
    /* use trypost to prevent deadlock */
    sys_mbox_trypost(&conn->recvmbox, mbox_msg);
  }
  /* pass error message to acceptmbox to wake up pending accept */
  if (sys_mbox_valid(&conn->acceptmbox)) {
    /* use trypost to preven deadlock */
    sys_mbox_trypost(&conn->acceptmbox, mbox_msg);
  }

  if ((old_state == NETCONN_WRITE) || (old_state == NETCONN_CLOSE) ||
      (old_state == NETCONN_CONNECT)) {
    /* calling lwip_netconn_do_writemore/lwip_netconn_do_close_internal is not necessary
       since the pcb has already been deleted! */
    int was_nonblocking_connect = IN_NONBLOCKING_CONNECT(conn);
    SET_NONBLOCKING_CONNECT(conn, 0);

    if (!was_nonblocking_connect) {
      sys_sem_t *op_completed_sem;
      /* set error return code */
      LWIP_ASSERT("conn->current_msg != NULL", conn->current_msg != NULL);
      if (old_state == NETCONN_CLOSE) {
        /* let close succeed: the connection is closed after all... */
        conn->current_msg->err = ERR_OK;
      } else {
        /* Write and connect fail */
        conn->current_msg->err = err;
      }
      op_completed_sem = LWIP_API_MSG_SEM(conn->current_msg);
      LWIP_ASSERT("inavlid op_completed_sem", sys_sem_valid(op_completed_sem));
      conn->current_msg = NULL;
      /* wake up the waiting task */
      sys_sem_signal(op_completed_sem);
    } else {
      /* @todo: test what happens for error on nonblocking connect */
    }
  } else {
    LWIP_ASSERT("conn->current_msg == NULL", conn->current_msg == NULL);
  }
}

/**
 * Setup a tcp_pcb with the correct callback function pointers
 * and their arguments.
 *
 * @param conn the TCP netconn to setup
 */
static void
setup_tcp(struct netconn *conn)
{
  struct tcp_pcb *pcb;

  pcb = conn->pcb.tcp;
  tcp_arg(pcb, conn);
  tcp_recv(pcb, recv_tcp);
  tcp_sent(pcb, sent_tcp);
  tcp_poll(pcb, poll_tcp, NETCONN_TCP_POLL_INTERVAL);
  tcp_err(pcb, err_tcp);
}

/**
 * Accept callback function for TCP netconns.
 * Allocates a new netconn and posts that to conn->acceptmbox.
 *
 * @see tcp.h (struct tcp_pcb_listen.accept) for parameters and return value
 */
static err_t
accept_function(void *arg, struct tcp_pcb *newpcb, err_t err)
{
  struct netconn *newconn;
  struct netconn *conn = (struct netconn *)arg;

  if (conn == NULL) {
    return ERR_VAL;
  }
  if (!sys_mbox_valid(&conn->acceptmbox)) {
    LWIP_DEBUGF(API_MSG_DEBUG, ("accept_function: acceptmbox already deleted\n"));
    return ERR_VAL;
  }

  if (newpcb == NULL) {
    /* out-of-pcbs during connect: pass on this error to the application */
    if (sys_mbox_trypost(&conn->acceptmbox, lwip_netconn_err_to_msg(ERR_ABRT)) == ERR_OK) {
      /* Register event with callback */
      API_EVENT(conn, NETCONN_EVT_RCVPLUS, 0);
    }
    return ERR_VAL;
  }
  LWIP_ASSERT("expect newpcb == NULL or err == ERR_OK", err == ERR_OK);
  LWIP_UNUSED_ARG(err); /* for LWIP_NOASSERT */

  LWIP_DEBUGF(API_MSG_DEBUG, ("accept_function: newpcb->state: %s\n", tcp_debug_state_str(newpcb->state)));

  /* We have to set the callback here even though
   * the new socket is unknown. newconn->socket is marked as -1. */
  newconn = netconn_alloc(conn->type, conn->callback);
  if (newconn == NULL) {
    /* outof netconns: pass on this error to the application */
    if (sys_mbox_trypost(&conn->acceptmbox, lwip_netconn_err_to_msg(ERR_ABRT)) == ERR_OK) {
      /* Register event with callback */
      API_EVENT(conn, NETCONN_EVT_RCVPLUS, 0);
    }
    return ERR_MEM;
  }
  newconn->pcb.tcp = newpcb;
  setup_tcp(newconn);

  /* handle backlog counter */
  tcp_backlog_delayed(newpcb);

  if (sys_mbox_trypost(&conn->acceptmbox, newconn) != ERR_OK) {
    /* When returning != ERR_OK, the pcb is aborted in tcp_process(),
       so do nothing here! */
    /* remove all references to this netconn from the pcb */
    struct tcp_pcb *pcb = newconn->pcb.tcp;
    tcp_arg(pcb, NULL);
    tcp_recv(pcb, NULL);
    tcp_sent(pcb, NULL);
    tcp_poll(pcb, NULL, 0);
    tcp_err(pcb, NULL);
    /* remove reference from to the pcb from this netconn */
    newconn->pcb.tcp = NULL;
    /* no need to drain since we know the recvmbox is empty. */
    sys_mbox_free(&newconn->recvmbox);
    sys_mbox_set_invalid(&newconn->recvmbox);
    netconn_free(newconn);
    return ERR_MEM;
  } else {
    /* Register event with callback */
    API_EVENT(conn, NETCONN_EVT_RCVPLUS, 0);
  }

  return ERR_OK;
}
#endif /* LWIP_TCP */

/**
 * Create a new pcb of a specific type.
 * Called from lwip_netconn_do_newconn().
 *
 * @param msg the api_msg describing the connection type
 */
static void
pcb_new(struct api_msg *msg)
{
  enum lwip_ip_addr_type iptype = IPADDR_TYPE_V4;

  LWIP_ASSERT("pcb_new: pcb already allocated", msg->conn->pcb.tcp == NULL);

#if LWIP_IPV6 && LWIP_IPV4
  /* IPv6: Dual-stack by default, unless netconn_set_ipv6only() is called */
  if (NETCONNTYPE_ISIPV6(netconn_type(msg->conn))) {
    iptype = IPADDR_TYPE_ANY;
  }
#endif

  /* Allocate a PCB for this connection */
  switch (NETCONNTYPE_GROUP(msg->conn->type)) {
#if LWIP_RAW
    case NETCONN_RAW:
      msg->conn->pcb.raw = raw_new_ip_type(iptype, msg->msg.n.proto);
      if (msg->conn->pcb.raw != NULL) {
#if LWIP_IPV6
        /* ICMPv6 packets should always have checksum calculated by the stack as per RFC 3542 chapter 3.1 */
        if (NETCONNTYPE_ISIPV6(msg->conn->type) && msg->conn->pcb.raw->protocol == IP6_NEXTH_ICMP6) {
          msg->conn->pcb.raw->chksum_reqd = 1;
          msg->conn->pcb.raw->chksum_offset = 2;
        }
#endif /* LWIP_IPV6 */
        raw_recv(msg->conn->pcb.raw, recv_raw, msg->conn);
      }
      break;
#endif /* LWIP_RAW */
#if LWIP_UDP
    case NETCONN_UDP:
      msg->conn->pcb.udp = udp_new_ip_type(iptype);
      if (msg->conn->pcb.udp != NULL) {
#if LWIP_UDPLITE
        if (NETCONNTYPE_ISUDPLITE(msg->conn->type)) {
          udp_setflags(msg->conn->pcb.udp, UDP_FLAGS_UDPLITE);
        }
#endif /* LWIP_UDPLITE */
        if (NETCONNTYPE_ISUDPNOCHKSUM(msg->conn->type)) {
          udp_setflags(msg->conn->pcb.udp, UDP_FLAGS_NOCHKSUM);
        }
        udp_recv(msg->conn->pcb.udp, recv_udp, msg->conn);
      }
      break;
#endif /* LWIP_UDP */
#if LWIP_TCP
    case NETCONN_TCP:
      msg->conn->pcb.tcp = tcp_new_ip_type(iptype);
      if (msg->conn->pcb.tcp != NULL) {
        setup_tcp(msg->conn);
      }
      break;
#endif /* LWIP_TCP */
    default:
      /* Unsupported netconn type, e.g. protocol disabled */
      msg->err = ERR_VAL;
      return;
  }
  if (msg->conn->pcb.ip == NULL) {
    msg->err = ERR_MEM;
  }
}

/**
 * Create a new pcb of a specific type inside a netconn.
 * Called from netconn_new_with_proto_and_callback.
 *
 * @param m the api_msg describing the connection type
 */
void
lwip_netconn_do_newconn(void *m)
{
  struct api_msg *msg = (struct api_msg *)m;

  msg->err = ERR_OK;
  if (msg->conn->pcb.tcp == NULL) {
    pcb_new(msg);
  }
  /* Else? This "new" connection already has a PCB allocated. */
  /* Is this an error condition? Should it be deleted? */
  /* We currently just are happy and return. */

  TCPIP_APIMSG_ACK(msg);
}

/**
 * Create a new netconn (of a specific type) that has a callback function.
 * The corresponding pcb is NOT created!
 *
 * @param t the type of 'connection' to create (@see enum netconn_type)
 * @param callback a function to call on status changes (RX available, TX'ed)
 * @return a newly allocated struct netconn or
 *         NULL on memory error
 */
struct netconn *
netconn_alloc(enum netconn_type t, netconn_callback callback)
{
  struct netconn *conn;
  int size;
  u8_t init_flags = 0;

  conn = (struct netconn *)memp_malloc(MEMP_NETCONN);
  if (conn == NULL) {
    return NULL;
  }

  conn->pending_err = ERR_OK;
  conn->type = t;
  conn->pcb.tcp = NULL;

  /* If all sizes are the same, every compiler should optimize this switch to nothing */
  switch (NETCONNTYPE_GROUP(t)) {
#if LWIP_RAW
    case NETCONN_RAW:
      size = DEFAULT_RAW_RECVMBOX_SIZE;
      break;
#endif /* LWIP_RAW */
#if LWIP_UDP
    case NETCONN_UDP:
      size = DEFAULT_UDP_RECVMBOX_SIZE;
#if LWIP_NETBUF_RECVINFO
      init_flags |= NETCONN_FLAG_PKTINFO;
#endif /* LWIP_NETBUF_RECVINFO */
      break;
#endif /* LWIP_UDP */
#if LWIP_TCP
    case NETCONN_TCP:
      size = DEFAULT_TCP_RECVMBOX_SIZE;
      break;
#endif /* LWIP_TCP */
    default:
      LWIP_ASSERT("netconn_alloc: undefined netconn_type", 0);
      goto free_and_return;
  }

  if (sys_mbox_new(&conn->recvmbox, size) != ERR_OK) {
    goto free_and_return;
  }
#if !LWIP_NETCONN_SEM_PER_THREAD
  if (sys_sem_new(&conn->op_completed, 0) != ERR_OK) {
    sys_mbox_free(&conn->recvmbox);
    goto free_and_return;
  }
#endif

#if LWIP_TCP
  sys_mbox_set_invalid(&conn->acceptmbox);
#endif
  conn->state        = NETCONN_NONE;
#if LWIP_SOCKET
  /* initialize socket to -1 since 0 is a valid socket */
  conn->socket       = -1;
#endif /* LWIP_SOCKET */
  conn->callback     = callback;
#if LWIP_TCP
  conn->current_msg  = NULL;
#endif /* LWIP_TCP */
#if LWIP_SO_SNDTIMEO
  conn->send_timeout = 0;
#endif /* LWIP_SO_SNDTIMEO */
#if LWIP_SO_RCVTIMEO
  conn->recv_timeout = 0;
#endif /* LWIP_SO_RCVTIMEO */
#if LWIP_SO_RCVBUF
  conn->recv_bufsize = RECV_BUFSIZE_DEFAULT;
  conn->recv_avail   = 0;
#endif /* LWIP_SO_RCVBUF */
#if LWIP_SO_LINGER
  conn->linger = -1;
#endif /* LWIP_SO_LINGER */
  conn->flags = init_flags;
  return conn;
free_and_return:
  memp_free(MEMP_NETCONN, conn);
  return NULL;
}

/**
 * Delete a netconn and all its resources.
 * The pcb is NOT freed (since we might not be in the right thread context do this).
 *
 * @param conn the netconn to free
 */
void
netconn_free(struct netconn *conn)
{
  LWIP_ASSERT("PCB must be deallocated outside this function", conn->pcb.tcp == NULL);
  LWIP_ASSERT("recvmbox must be deallocated before calling this function",
              !sys_mbox_valid(&conn->recvmbox));
#if LWIP_TCP
  LWIP_ASSERT("acceptmbox must be deallocated before calling this function",
              !sys_mbox_valid(&conn->acceptmbox));
#endif /* LWIP_TCP */

#if !LWIP_NETCONN_SEM_PER_THREAD
  sys_sem_free(&conn->op_completed);
  sys_sem_set_invalid(&conn->op_completed);
#endif

  memp_free(MEMP_NETCONN, conn);
}

/**
 * Delete rcvmbox and acceptmbox of a netconn and free the left-over data in
 * these mboxes
 *
 * @param conn the netconn to free
 * @bytes_drained bytes drained from recvmbox
 * @accepts_drained pending connections drained from acceptmbox
 */
static void
netconn_drain(struct netconn *conn)
{
  void *mem;
#if LWIP_TCP
  struct pbuf *p;
#endif /* LWIP_TCP */

  /* This runs in tcpip_thread, so we don't need to lock against rx packets */

  /* Delete and drain the recvmbox. */
  if (sys_mbox_valid(&conn->recvmbox)) {
    while (sys_mbox_tryfetch(&conn->recvmbox, &mem) != SYS_MBOX_EMPTY) {
#if LWIP_TCP
      if (NETCONNTYPE_GROUP(conn->type) == NETCONN_TCP) {
        err_t err;
        if (!lwip_netconn_is_err_msg(mem, &err)) {
          p = (struct pbuf *)mem;
          /* pcb might be set to NULL already by err_tcp() */
          if (conn->pcb.tcp != NULL) {
            tcp_recved(conn->pcb.tcp, p->tot_len);
          }
          pbuf_free(p);
        }
      } else
#endif /* LWIP_TCP */
      {
        netbuf_delete((struct netbuf *)mem);
      }
    }
    sys_mbox_free(&conn->recvmbox);
    sys_mbox_set_invalid(&conn->recvmbox);
  }

  /* Delete and drain the acceptmbox. */
#if LWIP_TCP
  if (sys_mbox_valid(&conn->acceptmbox)) {
    while (sys_mbox_tryfetch(&conn->acceptmbox, &mem) != SYS_MBOX_EMPTY) {
      err_t err;
      if (!lwip_netconn_is_err_msg(mem, &err)) {
        struct netconn *newconn = (struct netconn *)mem;
        /* Only tcp pcbs have an acceptmbox, so no need to check conn->type */
        /* pcb might be set to NULL already by err_tcp() */
        /* drain recvmbox */
        netconn_drain(newconn);
        if (newconn->pcb.tcp != NULL) {
          tcp_abort(newconn->pcb.tcp);
          newconn->pcb.tcp = NULL;
        }
        netconn_free(newconn);
      }
    }
    sys_mbox_free(&conn->acceptmbox);
    sys_mbox_set_invalid(&conn->acceptmbox);
  }
#endif /* LWIP_TCP */
}

#if LWIP_TCP
/**
 * Internal helper function to close a TCP netconn: since this sometimes
 * doesn't work at the first attempt, this function is called from multiple
 * places.
 *
 * @param conn the TCP netconn to close
 */
static err_t
lwip_netconn_do_close_internal(struct netconn *conn  WRITE_DELAYED_PARAM)
{
  err_t err;
  u8_t shut, shut_rx, shut_tx, shut_close;
  u8_t close_finished = 0;
  struct tcp_pcb *tpcb;
#if LWIP_SO_LINGER
  u8_t linger_wait_required = 0;
#endif /* LWIP_SO_LINGER */

  LWIP_ASSERT("invalid conn", (conn != NULL));
  LWIP_ASSERT("this is for tcp netconns only", (NETCONNTYPE_GROUP(conn->type) == NETCONN_TCP));
  LWIP_ASSERT("conn must be in state NETCONN_CLOSE", (conn->state == NETCONN_CLOSE));
  LWIP_ASSERT("pcb already closed", (conn->pcb.tcp != NULL));
  LWIP_ASSERT("conn->current_msg != NULL", conn->current_msg != NULL);

  tpcb = conn->pcb.tcp;
  shut = conn->current_msg->msg.sd.shut;
  shut_rx = shut & NETCONN_SHUT_RD;
  shut_tx = shut & NETCONN_SHUT_WR;
  /* shutting down both ends is the same as closing
     (also if RD or WR side was shut down before already) */
  if (shut == NETCONN_SHUT_RDWR) {
    shut_close = 1;
  } else if (shut_rx &&
             ((tpcb->state == FIN_WAIT_1) ||
              (tpcb->state == FIN_WAIT_2) ||
              (tpcb->state == CLOSING))) {
    shut_close = 1;
  } else if (shut_tx && ((tpcb->flags & TF_RXCLOSED) != 0)) {
    shut_close = 1;
  } else {
    shut_close = 0;
  }

  /* Set back some callback pointers */
  if (shut_close) {
    tcp_arg(tpcb, NULL);
  }
  if (tpcb->state == LISTEN) {
    tcp_accept(tpcb, NULL);
  } else {
    /* some callbacks have to be reset if tcp_close is not successful */
    if (shut_rx) {
      tcp_recv(tpcb, NULL);
      tcp_accept(tpcb, NULL);
    }
    if (shut_tx) {
      tcp_sent(tpcb, NULL);
    }
    if (shut_close) {
      tcp_poll(tpcb, NULL, 0);
      tcp_err(tpcb, NULL);
    }
  }
  /* Try to close the connection */
  if (shut_close) {
#if LWIP_SO_LINGER
    /* check linger possibilites before calling tcp_close */
    err = ERR_OK;
    /* linger enabled/required at all? (i.e. is there untransmitted data left?) */
    if ((conn->linger >= 0) && (conn->pcb.tcp->unsent || conn->pcb.tcp->unacked)) {
      if ((conn->linger == 0)) {
        /* data left but linger prevents waiting */
        tcp_abort(tpcb);
        tpcb = NULL;
      } else if (conn->linger > 0) {
        /* data left and linger says we should wait */
        if (netconn_is_nonblocking(conn)) {
          /* data left on a nonblocking netconn -> cannot linger */
          err = ERR_WOULDBLOCK;
        } else if ((s32_t)(sys_now() - conn->current_msg->msg.sd.time_started) >=
                   (conn->linger * 1000)) {
          /* data left but linger timeout has expired (this happens on further
             calls to this function through poll_tcp */
          tcp_abort(tpcb);
          tpcb = NULL;
        } else {
          /* data left -> need to wait for ACK after successful close */
          linger_wait_required = 1;
        }
      }
    }
    if ((err == ERR_OK) && (tpcb != NULL))
#endif /* LWIP_SO_LINGER */
    {
      err = tcp_close(tpcb);
    }
  } else {
    err = tcp_shutdown(tpcb, shut_rx, shut_tx);
  }
  if (err == ERR_OK) {
    close_finished = 1;
#if LWIP_SO_LINGER
    if (linger_wait_required) {
      /* wait for ACK of all unsent/unacked data by just getting called again */
      close_finished = 0;
      err = ERR_INPROGRESS;
    }
#endif /* LWIP_SO_LINGER */
  } else {
    if (err == ERR_MEM) {
      /* Closing failed because of memory shortage, try again later. Even for
         nonblocking netconns, we have to wait since no standard socket application
         is prepared for close failing because of resource shortage.
         Check the timeout: this is kind of an lwip addition to the standard sockets:
         we wait for some time when failing to allocate a segment for the FIN */
#if LWIP_SO_SNDTIMEO || LWIP_SO_LINGER
      s32_t close_timeout = LWIP_TCP_CLOSE_TIMEOUT_MS_DEFAULT;
#if LWIP_SO_SNDTIMEO
      if (conn->send_timeout > 0) {
        close_timeout = conn->send_timeout;
      }
#endif /* LWIP_SO_SNDTIMEO */
#if LWIP_SO_LINGER
      if (conn->linger >= 0) {
        /* use linger timeout (seconds) */
        close_timeout = conn->linger * 1000U;
      }
#endif
      if ((s32_t)(sys_now() - conn->current_msg->msg.sd.time_started) >= close_timeout) {
#else /* LWIP_SO_SNDTIMEO || LWIP_SO_LINGER */
      if (conn->current_msg->msg.sd.polls_left == 0) {
#endif /* LWIP_SO_SNDTIMEO || LWIP_SO_LINGER */
        close_finished = 1;
        if (shut_close) {
          /* in this case, we want to RST the connection */
          tcp_abort(tpcb);
          err = ERR_OK;
        }
      }
    } else {
      /* Closing failed for a non-memory error: give up */
      close_finished = 1;
    }
  }
  if (close_finished) {
    /* Closing done (succeeded, non-memory error, nonblocking error or timeout) */
    sys_sem_t *op_completed_sem = LWIP_API_MSG_SEM(conn->current_msg);
    conn->current_msg->err = err;
    conn->current_msg = NULL;
    conn->state = NETCONN_NONE;
    if (err == ERR_OK) {
      if (shut_close) {
        /* Set back some callback pointers as conn is going away */
        conn->pcb.tcp = NULL;
        /* Trigger select() in socket layer. Make sure everybody notices activity
         on the connection, error first! */
        API_EVENT(conn, NETCONN_EVT_ERROR, 0);
      }
      if (shut_rx) {
        API_EVENT(conn, NETCONN_EVT_RCVPLUS, 0);
      }
      if (shut_tx) {
        API_EVENT(conn, NETCONN_EVT_SENDPLUS, 0);
      }
    }
#if LWIP_TCPIP_CORE_LOCKING
    if (delayed)
#endif
    {
      /* wake up the application task */
      sys_sem_signal(op_completed_sem);
    }
    return ERR_OK;
  }
  if (!close_finished) {
    /* Closing failed and we want to wait: restore some of the callbacks */
    /* Closing of listen pcb will never fail! */
    LWIP_ASSERT("Closing a listen pcb may not fail!", (tpcb->state != LISTEN));
    if (shut_tx) {
      tcp_sent(tpcb, sent_tcp);
    }
    /* when waiting for close, set up poll interval to 500ms */
    tcp_poll(tpcb, poll_tcp, 1);
    tcp_err(tpcb, err_tcp);
    tcp_arg(tpcb, conn);
    /* don't restore recv callback: we don't want to receive any more data */
  }
  /* If closing didn't succeed, we get called again either
     from poll_tcp or from sent_tcp */
  LWIP_ASSERT("err != ERR_OK", err != ERR_OK);
  return err;
}
#endif /* LWIP_TCP */

/**
 * Delete the pcb inside a netconn.
 * Called from netconn_delete.
 *
 * @param m the api_msg pointing to the connection
 */
void
lwip_netconn_do_delconn(void *m)
{
  struct api_msg *msg = (struct api_msg *)m;

  enum netconn_state state = msg->conn->state;
  LWIP_ASSERT("netconn state error", /* this only happens for TCP netconns */
              (state == NETCONN_NONE) || (NETCONNTYPE_GROUP(msg->conn->type) == NETCONN_TCP));
#if LWIP_NETCONN_FULLDUPLEX
  /* In full duplex mode, blocking write/connect is aborted with ERR_CLSD */
  if (state != NETCONN_NONE) {
    if ((state == NETCONN_WRITE) ||
        ((state == NETCONN_CONNECT) && !IN_NONBLOCKING_CONNECT(msg->conn))) {
      /* close requested, abort running write/connect */
      sys_sem_t *op_completed_sem;
      LWIP_ASSERT("msg->conn->current_msg != NULL", msg->conn->current_msg != NULL);
      op_completed_sem = LWIP_API_MSG_SEM(msg->conn->current_msg);
      msg->conn->current_msg->err = ERR_CLSD;
      msg->conn->current_msg = NULL;
      msg->conn->state = NETCONN_NONE;
      sys_sem_signal(op_completed_sem);
    }
  }
#else /* LWIP_NETCONN_FULLDUPLEX */
  if (((state != NETCONN_NONE) &&
       (state != NETCONN_LISTEN) &&
       (state != NETCONN_CONNECT)) ||
      ((state == NETCONN_CONNECT) && !IN_NONBLOCKING_CONNECT(msg->conn))) {
    /* This means either a blocking write or blocking connect is running
       (nonblocking write returns and sets state to NONE) */
    msg->err = ERR_INPROGRESS;
  } else
#endif /* LWIP_NETCONN_FULLDUPLEX */
  {
    LWIP_ASSERT("blocking connect in progress",
                (state != NETCONN_CONNECT) || IN_NONBLOCKING_CONNECT(msg->conn));
    msg->err = ERR_OK;
    /* Drain and delete mboxes */
    netconn_drain(msg->conn);

    if (msg->conn->pcb.tcp != NULL) {

      switch (NETCONNTYPE_GROUP(msg->conn->type)) {
#if LWIP_RAW
        case NETCONN_RAW:
          raw_remove(msg->conn->pcb.raw);
          break;
#endif /* LWIP_RAW */
#if LWIP_UDP
        case NETCONN_UDP:
          msg->conn->pcb.udp->recv_arg = NULL;
          udp_remove(msg->conn->pcb.udp);
          break;
#endif /* LWIP_UDP */
#if LWIP_TCP
        case NETCONN_TCP:
          LWIP_ASSERT("already writing or closing", msg->conn->current_msg == NULL);
          msg->conn->state = NETCONN_CLOSE;
          msg->msg.sd.shut = NETCONN_SHUT_RDWR;
          msg->conn->current_msg = msg;
#if LWIP_TCPIP_CORE_LOCKING
          if (lwip_netconn_do_close_internal(msg->conn, 0) != ERR_OK) {
            LWIP_ASSERT("state!", msg->conn->state == NETCONN_CLOSE);
            UNLOCK_TCPIP_CORE();
            sys_arch_sem_wait(LWIP_API_MSG_SEM(msg), 0);
            LOCK_TCPIP_CORE();
            LWIP_ASSERT("state!", msg->conn->state == NETCONN_NONE);
          }
#else /* LWIP_TCPIP_CORE_LOCKING */
          lwip_netconn_do_close_internal(msg->conn);
#endif /* LWIP_TCPIP_CORE_LOCKING */
          /* API_EVENT is called inside lwip_netconn_do_close_internal, before releasing
             the application thread, so we can return at this point! */
          return;
#endif /* LWIP_TCP */
        default:
          break;
      }
      msg->conn->pcb.tcp = NULL;
    }
    /* tcp netconns don't come here! */

    /* @todo: this lets select make the socket readable and writable,
       which is wrong! errfd instead? */
    API_EVENT(msg->conn, NETCONN_EVT_RCVPLUS, 0);
    API_EVENT(msg->conn, NETCONN_EVT_SENDPLUS, 0);
  }
  if (sys_sem_valid(LWIP_API_MSG_SEM(msg))) {
    TCPIP_APIMSG_ACK(msg);
  }
}

/**
 * Bind a pcb contained in a netconn
 * Called from netconn_bind.
 *
 * @param m the api_msg pointing to the connection and containing
 *          the IP address and port to bind to
 */
void
lwip_netconn_do_bind(void *m)
{
  struct api_msg *msg = (struct api_msg *)m;
  err_t err;

  if (msg->conn->pcb.tcp != NULL) {
    switch (NETCONNTYPE_GROUP(msg->conn->type)) {
#if LWIP_RAW
      case NETCONN_RAW:
        err = raw_bind(msg->conn->pcb.raw, API_EXPR_REF(msg->msg.bc.ipaddr));
        break;
#endif /* LWIP_RAW */
#if LWIP_UDP
      case NETCONN_UDP:
        err = udp_bind(msg->conn->pcb.udp, API_EXPR_REF(msg->msg.bc.ipaddr), msg->msg.bc.port);
        break;
#endif /* LWIP_UDP */
#if LWIP_TCP
      case NETCONN_TCP:
        err = tcp_bind(msg->conn->pcb.tcp, API_EXPR_REF(msg->msg.bc.ipaddr), msg->msg.bc.port);
        break;
#endif /* LWIP_TCP */
      default:
        err = ERR_VAL;
        break;
    }
  } else {
    err = ERR_VAL;
  }
  msg->err = err;
  TCPIP_APIMSG_ACK(msg);
}
/**
 * Bind a pcb contained in a netconn to an interface
 * Called from netconn_bind_if.
 *
 * @param m the api_msg pointing to the connection and containing
 *          the IP address and port to bind to
 */
void
lwip_netconn_do_bind_if(void *m)
{
  struct netif *netif;
  struct api_msg *msg = (struct api_msg *)m;
  err_t err;

  netif = netif_get_by_index(msg->msg.bc.if_idx);

  if ((netif != NULL) && (msg->conn->pcb.tcp != NULL)) {
    err = ERR_OK;
    switch (NETCONNTYPE_GROUP(msg->conn->type)) {
#if LWIP_RAW
      case NETCONN_RAW:
        raw_bind_netif(msg->conn->pcb.raw, netif);
        break;
#endif /* LWIP_RAW */
#if LWIP_UDP
      case NETCONN_UDP:
        udp_bind_netif(msg->conn->pcb.udp, netif);
        break;
#endif /* LWIP_UDP */
#if LWIP_TCP
      case NETCONN_TCP:
        tcp_bind_netif(msg->conn->pcb.tcp, netif);
        break;
#endif /* LWIP_TCP */
      default:
        err = ERR_VAL;
        break;
    }
  } else {
    err = ERR_VAL;
  }
  msg->err = err;
  TCPIP_APIMSG_ACK(msg);
}

#if LWIP_TCP
/**
 * TCP callback function if a connection (opened by tcp_connect/lwip_netconn_do_connect) has
 * been established (or reset by the remote host).
 *
 * @see tcp.h (struct tcp_pcb.connected) for parameters and return values
 */
static err_t
lwip_netconn_do_connected(void *arg, struct tcp_pcb *pcb, err_t err)
{
  struct netconn *conn;
  int was_blocking;
  sys_sem_t *op_completed_sem = NULL;

  LWIP_UNUSED_ARG(pcb);

  conn = (struct netconn *)arg;

  if (conn == NULL) {
    return ERR_VAL;
  }

  LWIP_ASSERT("conn->state == NETCONN_CONNECT", conn->state == NETCONN_CONNECT);
  LWIP_ASSERT("(conn->current_msg != NULL) || conn->in_non_blocking_connect",
              (conn->current_msg != NULL) || IN_NONBLOCKING_CONNECT(conn));

  if (conn->current_msg != NULL) {
    conn->current_msg->err = err;
    op_completed_sem = LWIP_API_MSG_SEM(conn->current_msg);
  }
  if ((NETCONNTYPE_GROUP(conn->type) == NETCONN_TCP) && (err == ERR_OK)) {
    setup_tcp(conn);
  }
  was_blocking = !IN_NONBLOCKING_CONNECT(conn);
  SET_NONBLOCKING_CONNECT(conn, 0);
  LWIP_ASSERT("blocking connect state error",
              (was_blocking && op_completed_sem != NULL) ||
              (!was_blocking && op_completed_sem == NULL));
  conn->current_msg = NULL;
  conn->state = NETCONN_NONE;
  API_EVENT(conn, NETCONN_EVT_SENDPLUS, 0);

  if (was_blocking) {
    sys_sem_signal(op_completed_sem);
  }
  return ERR_OK;
}
#endif /* LWIP_TCP */

/**
 * Connect a pcb contained inside a netconn
 * Called from netconn_connect.
 *
 * @param m the api_msg pointing to the connection and containing
 *          the IP address and port to connect to
 */
void
lwip_netconn_do_connect(void *m)
{
  struct api_msg *msg = (struct api_msg *)m;
  err_t err;

  if (msg->conn->pcb.tcp == NULL) {
    /* This may happen when calling netconn_connect() a second time */
    err = ERR_CLSD;
  } else {
    switch (NETCONNTYPE_GROUP(msg->conn->type)) {
#if LWIP_RAW
      case NETCONN_RAW:
        err = raw_connect(msg->conn->pcb.raw, API_EXPR_REF(msg->msg.bc.ipaddr));
        break;
#endif /* LWIP_RAW */
#if LWIP_UDP
      case NETCONN_UDP:
        err = udp_connect(msg->conn->pcb.udp, API_EXPR_REF(msg->msg.bc.ipaddr), msg->msg.bc.port);
        break;
#endif /* LWIP_UDP */
#if LWIP_TCP
      case NETCONN_TCP:
        /* Prevent connect while doing any other action. */
        if (msg->conn->state == NETCONN_CONNECT) {
          err = ERR_ALREADY;
        } else if (msg->conn->state != NETCONN_NONE) {
          err = ERR_ISCONN;
        } else {
          setup_tcp(msg->conn);
          err = tcp_connect(msg->conn->pcb.tcp, API_EXPR_REF(msg->msg.bc.ipaddr),
                            msg->msg.bc.port, lwip_netconn_do_connected);
          if (err == ERR_OK) {
            u8_t non_blocking = netconn_is_nonblocking(msg->conn);
            msg->conn->state = NETCONN_CONNECT;
            SET_NONBLOCKING_CONNECT(msg->conn, non_blocking);
            if (non_blocking) {
              err = ERR_INPROGRESS;
            } else {
              msg->conn->current_msg = msg;
              /* sys_sem_signal() is called from lwip_netconn_do_connected (or err_tcp()),
                 when the connection is established! */
#if LWIP_TCPIP_CORE_LOCKING
              LWIP_ASSERT("state!", msg->conn->state == NETCONN_CONNECT);
              UNLOCK_TCPIP_CORE();
              sys_arch_sem_wait(LWIP_API_MSG_SEM(msg), 0);
              LOCK_TCPIP_CORE();
              LWIP_ASSERT("state!", msg->conn->state != NETCONN_CONNECT);
#endif /* LWIP_TCPIP_CORE_LOCKING */
              return;
            }
          }
        }
        break;
#endif /* LWIP_TCP */
<<<<<<< HEAD
    default:
      LWIP_ERROR("Invalid netconn type", 0, do{ err = ERR_VAL; }while(0));
      err = ERR_VAL;
      break;
=======
      default:
        LWIP_ERROR("Invalid netconn type", 0, do {
          err = ERR_VAL;
        } while (0));
        break;
>>>>>>> dbd72695
    }
  }
  msg->err = err;
  /* For all other protocols, netconn_connect() calls TCPIP_APIMSG(),
     so use TCPIP_APIMSG_ACK() here. */
  TCPIP_APIMSG_ACK(msg);
}

/**
 * Disconnect a pcb contained inside a netconn
 * Only used for UDP netconns.
 * Called from netconn_disconnect.
 *
 * @param m the api_msg pointing to the connection to disconnect
 */
void
lwip_netconn_do_disconnect(void *m)
{
  struct api_msg *msg = (struct api_msg *)m;

#if LWIP_UDP
  if (NETCONNTYPE_GROUP(msg->conn->type) == NETCONN_UDP) {
    udp_disconnect(msg->conn->pcb.udp);
    msg->err = ERR_OK;
  } else
#endif /* LWIP_UDP */
  {
    msg->err = ERR_VAL;
  }
  TCPIP_APIMSG_ACK(msg);
}

#if LWIP_TCP
/**
 * Set a TCP pcb contained in a netconn into listen mode
 * Called from netconn_listen.
 *
 * @param m the api_msg pointing to the connection
 */
void
lwip_netconn_do_listen(void *m)
{
  struct api_msg *msg = (struct api_msg *)m;
  err_t err;

  if (msg->conn->pcb.tcp != NULL) {
    if (NETCONNTYPE_GROUP(msg->conn->type) == NETCONN_TCP) {
      if (msg->conn->state == NETCONN_NONE) {
        struct tcp_pcb *lpcb;
        if (msg->conn->pcb.tcp->state != CLOSED) {
          /* connection is not closed, cannot listen */
          err = ERR_VAL;
        } else {
          u8_t backlog;
#if TCP_LISTEN_BACKLOG
          backlog = msg->msg.lb.backlog;
#else  /* TCP_LISTEN_BACKLOG */
          backlog = TCP_DEFAULT_LISTEN_BACKLOG;
#endif /* TCP_LISTEN_BACKLOG */
#if LWIP_IPV4 && LWIP_IPV6
          /* "Socket API like" dual-stack support: If IP to listen to is IP6_ADDR_ANY,
            * and NETCONN_FLAG_IPV6_V6ONLY is NOT set, use IP_ANY_TYPE to listen
            */
          if (ip_addr_cmp(&msg->conn->pcb.ip->local_ip, IP6_ADDR_ANY) &&
              (netconn_get_ipv6only(msg->conn) == 0)) {
            /* change PCB type to IPADDR_TYPE_ANY */
            IP_SET_TYPE_VAL(msg->conn->pcb.tcp->local_ip,  IPADDR_TYPE_ANY);
            IP_SET_TYPE_VAL(msg->conn->pcb.tcp->remote_ip, IPADDR_TYPE_ANY);
          }
#endif /* LWIP_IPV4 && LWIP_IPV6 */

          lpcb = tcp_listen_with_backlog_and_err(msg->conn->pcb.tcp, backlog, &err);

          if (lpcb == NULL) {
            /* in this case, the old pcb is still allocated */
          } else {
            /* delete the recvmbox and allocate the acceptmbox */
            if (sys_mbox_valid(&msg->conn->recvmbox)) {
              /** @todo: should we drain the recvmbox here? */
              sys_mbox_free(&msg->conn->recvmbox);
              sys_mbox_set_invalid(&msg->conn->recvmbox);
            }
            err = ERR_OK;
            if (!sys_mbox_valid(&msg->conn->acceptmbox)) {
              err = sys_mbox_new(&msg->conn->acceptmbox, DEFAULT_ACCEPTMBOX_SIZE);
            }
            if (err == ERR_OK) {
              msg->conn->state = NETCONN_LISTEN;
              msg->conn->pcb.tcp = lpcb;
              tcp_arg(msg->conn->pcb.tcp, msg->conn);
              tcp_accept(msg->conn->pcb.tcp, accept_function);
            } else {
              /* since the old pcb is already deallocated, free lpcb now */
              tcp_close(lpcb);
              msg->conn->pcb.tcp = NULL;
            }
          }
        }
      } else if (msg->conn->state == NETCONN_LISTEN) {
        /* already listening, allow updating of the backlog */
        err = ERR_OK;
        tcp_backlog_set(msg->conn->pcb.tcp, msg->msg.lb.backlog);
      } else {
        err = ERR_CONN;
      }
    } else {
      err = ERR_ARG;
    }
  } else {
    err = ERR_CONN;
  }
  msg->err = err;
  TCPIP_APIMSG_ACK(msg);
}
#endif /* LWIP_TCP */

/**
 * Send some data on a RAW or UDP pcb contained in a netconn
 * Called from netconn_send
 *
 * @param m the api_msg pointing to the connection
 */
void
lwip_netconn_do_send(void *m)
{
  struct api_msg *msg = (struct api_msg *)m;

  err_t err = netconn_err(msg->conn);
  if (err == ERR_OK) {
    if (msg->conn->pcb.tcp != NULL) {
      switch (NETCONNTYPE_GROUP(msg->conn->type)) {
#if LWIP_RAW
        case NETCONN_RAW:
          if (ip_addr_isany(&msg->msg.b->addr) || IP_IS_ANY_TYPE_VAL(msg->msg.b->addr)) {
            err = raw_send(msg->conn->pcb.raw, msg->msg.b->p);
          } else {
            err = raw_sendto(msg->conn->pcb.raw, msg->msg.b->p, &msg->msg.b->addr);
          }
          break;
#endif
#if LWIP_UDP
        case NETCONN_UDP:
#if LWIP_CHECKSUM_ON_COPY
          if (ip_addr_isany(&msg->msg.b->addr) || IP_IS_ANY_TYPE_VAL(msg->msg.b->addr)) {
            err = udp_send_chksum(msg->conn->pcb.udp, msg->msg.b->p,
                                  msg->msg.b->flags & NETBUF_FLAG_CHKSUM, msg->msg.b->toport_chksum);
          } else {
            err = udp_sendto_chksum(msg->conn->pcb.udp, msg->msg.b->p,
                                    &msg->msg.b->addr, msg->msg.b->port,
                                    msg->msg.b->flags & NETBUF_FLAG_CHKSUM, msg->msg.b->toport_chksum);
          }
#else /* LWIP_CHECKSUM_ON_COPY */
          if (ip_addr_isany_val(msg->msg.b->addr) || IP_IS_ANY_TYPE_VAL(msg->msg.b->addr)) {
            err = udp_send(msg->conn->pcb.udp, msg->msg.b->p);
          } else {
            err = udp_sendto(msg->conn->pcb.udp, msg->msg.b->p, &msg->msg.b->addr, msg->msg.b->port);
          }
#endif /* LWIP_CHECKSUM_ON_COPY */
          break;
#endif /* LWIP_UDP */
        default:
          err = ERR_CONN;
          break;
      }
    } else {
      err = ERR_CONN;
    }
  }
  msg->err = err;
  TCPIP_APIMSG_ACK(msg);
}

#if LWIP_TCP
/**
 * Indicate data has been received from a TCP pcb contained in a netconn
 * Called from netconn_recv
 *
 * @param m the api_msg pointing to the connection
 */
void
lwip_netconn_do_recv(void *m)
{
  struct api_msg *msg = (struct api_msg *)m;

  msg->err = ERR_OK;
  if (msg->conn->pcb.tcp != NULL) {
    if (NETCONNTYPE_GROUP(msg->conn->type) == NETCONN_TCP) {
      size_t remaining = msg->msg.r.len;
      do {
        u16_t recved = (u16_t)((remaining > 0xffff) ? 0xffff : remaining);
        tcp_recved(msg->conn->pcb.tcp, recved);
        remaining -= recved;
      } while (remaining != 0);
    }
  }
  TCPIP_APIMSG_ACK(msg);
}

#if TCP_LISTEN_BACKLOG
/** Indicate that a TCP pcb has been accepted
 * Called from netconn_accept
 *
 * @param m the api_msg pointing to the connection
 */
void
lwip_netconn_do_accepted(void *m)
{
  struct api_msg *msg = (struct api_msg *)m;

  msg->err = ERR_OK;
  if (msg->conn->pcb.tcp != NULL) {
    if (NETCONNTYPE_GROUP(msg->conn->type) == NETCONN_TCP) {
      tcp_backlog_accepted(msg->conn->pcb.tcp);
    }
  }
  TCPIP_APIMSG_ACK(msg);
}
#endif /* TCP_LISTEN_BACKLOG */

/**
 * See if more data needs to be written from a previous call to netconn_write.
 * Called initially from lwip_netconn_do_write. If the first call can't send all data
 * (because of low memory or empty send-buffer), this function is called again
 * from sent_tcp() or poll_tcp() to send more data. If all data is sent, the
 * blocking application thread (waiting in netconn_write) is released.
 *
 * @param conn netconn (that is currently in state NETCONN_WRITE) to process
 * @return ERR_OK
 *         ERR_MEM if LWIP_TCPIP_CORE_LOCKING=1 and sending hasn't yet finished
 */
static err_t
lwip_netconn_do_writemore(struct netconn *conn  WRITE_DELAYED_PARAM)
{
  err_t err;
  const void *dataptr;
  u16_t len, available;
  u8_t write_finished = 0;
  size_t diff;
  u8_t dontblock;
  u8_t apiflags;
  u8_t write_more;

  LWIP_ASSERT("conn != NULL", conn != NULL);
  LWIP_ASSERT("conn->state == NETCONN_WRITE", (conn->state == NETCONN_WRITE));
  LWIP_ASSERT("conn->current_msg != NULL", conn->current_msg != NULL);
  LWIP_ASSERT("conn->pcb.tcp != NULL", conn->pcb.tcp != NULL);
  LWIP_ASSERT("conn->current_msg->msg.w.offset < conn->current_msg->msg.w.len",
              conn->current_msg->msg.w.offset < conn->current_msg->msg.w.len);
  LWIP_ASSERT("conn->current_msg->msg.w.vector_cnt > 0", conn->current_msg->msg.w.vector_cnt > 0);

  apiflags = conn->current_msg->msg.w.apiflags;
  dontblock = netconn_is_nonblocking(conn) || (apiflags & NETCONN_DONTBLOCK);

#if LWIP_SO_SNDTIMEO
  if ((conn->send_timeout != 0) &&
      ((s32_t)(sys_now() - conn->current_msg->msg.w.time_started) >= conn->send_timeout)) {
    write_finished = 1;
    if (conn->current_msg->msg.w.offset == 0) {
      /* nothing has been written */
      err = ERR_WOULDBLOCK;
    } else {
      /* partial write */
      err = ERR_OK;
    }
  } else
#endif /* LWIP_SO_SNDTIMEO */
  {
    do {
      dataptr = (const u8_t *)conn->current_msg->msg.w.vector->ptr + conn->current_msg->msg.w.vector_off;
      diff = conn->current_msg->msg.w.vector->len - conn->current_msg->msg.w.vector_off;
      if (diff > 0xffffUL) { /* max_u16_t */
        len = 0xffff;
        apiflags |= TCP_WRITE_FLAG_MORE;
      } else {
        len = (u16_t)diff;
      }
      available = tcp_sndbuf(conn->pcb.tcp);
      if (available < len) {
        /* don't try to write more than sendbuf */
        len = available;
        if (dontblock) {
          if (!len) {
            /* set error according to partial write or not */
            err = (conn->current_msg->msg.w.offset == 0) ? ERR_WOULDBLOCK : ERR_OK;
            goto err_mem;
          }
        } else {
          apiflags |= TCP_WRITE_FLAG_MORE;
        }
      }
      LWIP_ASSERT("lwip_netconn_do_writemore: invalid length!",
                  ((conn->current_msg->msg.w.vector_off + len) <= conn->current_msg->msg.w.vector->len));
      /* we should loop around for more sending in the following cases:
           1) We couldn't finish the current vector because of 16-bit size limitations.
              tcp_write() and tcp_sndbuf() both are limited to 16-bit sizes
           2) We are sending the remainder of the current vector and have more */
      if ((len == 0xffff && diff > 0xffffUL) ||
          (len == (u16_t)diff && conn->current_msg->msg.w.vector_cnt > 1)) {
        write_more = 1;
        apiflags |= TCP_WRITE_FLAG_MORE;
      } else {
        write_more = 0;
      }
      err = tcp_write(conn->pcb.tcp, dataptr, len, apiflags);
      if (err == ERR_OK) {
        conn->current_msg->msg.w.offset += len;
        conn->current_msg->msg.w.vector_off += len;
        /* check if current vector is finished */
        if (conn->current_msg->msg.w.vector_off == conn->current_msg->msg.w.vector->len) {
          conn->current_msg->msg.w.vector_cnt--;
          /* if we have additional vectors, move on to them */
          if (conn->current_msg->msg.w.vector_cnt > 0) {
            conn->current_msg->msg.w.vector++;
            conn->current_msg->msg.w.vector_off = 0;
          }
        }
      }
    } while (write_more && err == ERR_OK);
    /* if OK or memory error, check available space */
    if ((err == ERR_OK) || (err == ERR_MEM)) {
err_mem:
      if (dontblock && (conn->current_msg->msg.w.offset < conn->current_msg->msg.w.len)) {
        /* non-blocking write did not write everything: mark the pcb non-writable
           and let poll_tcp check writable space to mark the pcb writable again */
        API_EVENT(conn, NETCONN_EVT_SENDMINUS, 0);
        conn->flags |= NETCONN_FLAG_CHECK_WRITESPACE;
      } else if ((tcp_sndbuf(conn->pcb.tcp) <= TCP_SNDLOWAT) ||
                 (tcp_sndqueuelen(conn->pcb.tcp) >= TCP_SNDQUEUELOWAT)) {
        /* The queued byte- or pbuf-count exceeds the configured low-water limit,
           let select mark this pcb as non-writable. */
        API_EVENT(conn, NETCONN_EVT_SENDMINUS, 0);
      }
    }

    if (err == ERR_OK) {
      err_t out_err;
      if ((conn->current_msg->msg.w.offset == conn->current_msg->msg.w.len) || dontblock) {
        /* return sent length (caller reads length from msg.w.offset) */
        write_finished = 1;
      }
      out_err = tcp_output(conn->pcb.tcp);
      if (out_err == ERR_RTE) {
        /* If tcp_output fails because no route is found,
           don't try writing any more but return the error
           to the application thread. */
        err = out_err;
        write_finished = 1;
      }
    } else if (err == ERR_MEM) {
      /* If ERR_MEM, we wait for sent_tcp or poll_tcp to be called.
         For blocking sockets, we do NOT return to the application
         thread, since ERR_MEM is only a temporary error! Non-blocking
         will remain non-writable until sent_tcp/poll_tcp is called */

      /* tcp_write returned ERR_MEM, try tcp_output anyway */
      err_t out_err = tcp_output(conn->pcb.tcp);
      if (out_err == ERR_RTE) {
        /* If tcp_output fails because no route is found,
           don't try writing any more but return the error
           to the application thread. */
        err = out_err;
        write_finished = 1;
      } else if (dontblock) {
        /* non-blocking write is done on ERR_MEM, set error according
           to partial write or not */
        err = (conn->current_msg->msg.w.offset == 0) ? ERR_WOULDBLOCK : ERR_OK;
        write_finished = 1;
      }
    } else {
      /* On errors != ERR_MEM, we don't try writing any more but return
         the error to the application thread. */
      write_finished = 1;
    }
  }
  if (write_finished) {
    /* everything was written: set back connection state
       and back to application task */
    sys_sem_t *op_completed_sem = LWIP_API_MSG_SEM(conn->current_msg);
    conn->current_msg->err = err;
    conn->current_msg = NULL;
    conn->state = NETCONN_NONE;
#if LWIP_TCPIP_CORE_LOCKING
    if (delayed)
#endif
    {
      sys_sem_signal(op_completed_sem);
    }
  }
#if LWIP_TCPIP_CORE_LOCKING
  else {
    return ERR_MEM;
  }
#endif
  return ERR_OK;
}
#endif /* LWIP_TCP */

/**
 * Send some data on a TCP pcb contained in a netconn
 * Called from netconn_write
 *
 * @param m the api_msg pointing to the connection
 */
void
lwip_netconn_do_write(void *m)
{
  struct api_msg *msg = (struct api_msg *)m;

  err_t err = netconn_err(msg->conn);
  if (err == ERR_OK) {
    if (NETCONNTYPE_GROUP(msg->conn->type) == NETCONN_TCP) {
#if LWIP_TCP
      if (msg->conn->state != NETCONN_NONE) {
        /* netconn is connecting, closing or in blocking write */
        err = ERR_INPROGRESS;
      } else if (msg->conn->pcb.tcp != NULL) {
        msg->conn->state = NETCONN_WRITE;
        /* set all the variables used by lwip_netconn_do_writemore */
        LWIP_ASSERT("already writing or closing", msg->conn->current_msg == NULL);
        LWIP_ASSERT("msg->msg.w.len != 0", msg->msg.w.len != 0);
        msg->conn->current_msg = msg;
#if LWIP_TCPIP_CORE_LOCKING
        if (lwip_netconn_do_writemore(msg->conn, 0) != ERR_OK) {
          LWIP_ASSERT("state!", msg->conn->state == NETCONN_WRITE);
          UNLOCK_TCPIP_CORE();
          sys_arch_sem_wait(LWIP_API_MSG_SEM(msg), 0);
          LOCK_TCPIP_CORE();
          LWIP_ASSERT("state!", msg->conn->state != NETCONN_WRITE);
        }
#else /* LWIP_TCPIP_CORE_LOCKING */
        lwip_netconn_do_writemore(msg->conn);
#endif /* LWIP_TCPIP_CORE_LOCKING */
        /* for both cases: if lwip_netconn_do_writemore was called, don't ACK the APIMSG
           since lwip_netconn_do_writemore ACKs it! */
        return;
      } else {
        err = ERR_CONN;
      }
#else /* LWIP_TCP */
      err = ERR_VAL;
#endif /* LWIP_TCP */
#if (LWIP_UDP || LWIP_RAW)
    } else {
      err = ERR_VAL;
#endif /* (LWIP_UDP || LWIP_RAW) */
    }
  }
  msg->err = err;
  TCPIP_APIMSG_ACK(msg);
}

/**
 * Return a connection's local or remote address
 * Called from netconn_getaddr
 *
 * @param m the api_msg pointing to the connection
 */
void
lwip_netconn_do_getaddr(void *m)
{
  struct api_msg *msg = (struct api_msg *)m;

  if (msg->conn->pcb.ip != NULL) {
    if (msg->msg.ad.local) {
      ip_addr_copy(API_EXPR_DEREF(msg->msg.ad.ipaddr),
                   msg->conn->pcb.ip->local_ip);
    } else {
      ip_addr_copy(API_EXPR_DEREF(msg->msg.ad.ipaddr),
                   msg->conn->pcb.ip->remote_ip);
    }

    msg->err = ERR_OK;
    switch (NETCONNTYPE_GROUP(msg->conn->type)) {
#if LWIP_RAW
      case NETCONN_RAW:
        if (msg->msg.ad.local) {
          API_EXPR_DEREF(msg->msg.ad.port) = msg->conn->pcb.raw->protocol;
        } else {
          /* return an error as connecting is only a helper for upper layers */
          msg->err = ERR_CONN;
        }
        break;
#endif /* LWIP_RAW */
#if LWIP_UDP
      case NETCONN_UDP:
        if (msg->msg.ad.local) {
          API_EXPR_DEREF(msg->msg.ad.port) = msg->conn->pcb.udp->local_port;
        } else {
          if ((msg->conn->pcb.udp->flags & UDP_FLAGS_CONNECTED) == 0) {
            msg->err = ERR_CONN;
          } else {
            API_EXPR_DEREF(msg->msg.ad.port) = msg->conn->pcb.udp->remote_port;
          }
        }
        break;
#endif /* LWIP_UDP */
#if LWIP_TCP
      case NETCONN_TCP:
        if ((msg->msg.ad.local == 0) &&
            ((msg->conn->pcb.tcp->state == CLOSED) || (msg->conn->pcb.tcp->state == LISTEN))) {
          /* pcb is not connected and remote name is requested */
          msg->err = ERR_CONN;
        } else {
          API_EXPR_DEREF(msg->msg.ad.port) = (msg->msg.ad.local ? msg->conn->pcb.tcp->local_port : msg->conn->pcb.tcp->remote_port);
        }
        break;
#endif /* LWIP_TCP */
      default:
        LWIP_ASSERT("invalid netconn_type", 0);
        break;
    }
  } else {
    msg->err = ERR_CONN;
  }
  TCPIP_APIMSG_ACK(msg);
}

/**
 * Close or half-shutdown a TCP pcb contained in a netconn
 * Called from netconn_close
 * In contrast to closing sockets, the netconn is not deallocated.
 *
 * @param m the api_msg pointing to the connection
 */
void
lwip_netconn_do_close(void *m)
{
  struct api_msg *msg = (struct api_msg *)m;

#if LWIP_TCP
  enum netconn_state state = msg->conn->state;
  /* First check if this is a TCP netconn and if it is in a correct state
      (LISTEN doesn't support half shutdown) */
  if ((msg->conn->pcb.tcp != NULL) &&
      (NETCONNTYPE_GROUP(msg->conn->type) == NETCONN_TCP) &&
      ((msg->msg.sd.shut == NETCONN_SHUT_RDWR) || (state != NETCONN_LISTEN))) {
    /* Check if we are in a connected state */
    if (state == NETCONN_CONNECT) {
      /* TCP connect in progress: cannot shutdown */
      msg->err = ERR_CONN;
    } else if (state == NETCONN_WRITE) {
#if LWIP_NETCONN_FULLDUPLEX
      if (msg->msg.sd.shut & NETCONN_SHUT_WR) {
        /* close requested, abort running write */
        sys_sem_t *write_completed_sem;
        LWIP_ASSERT("msg->conn->current_msg != NULL", msg->conn->current_msg != NULL);
        write_completed_sem = LWIP_API_MSG_SEM(msg->conn->current_msg);
        msg->conn->current_msg->err = ERR_CLSD;
        msg->conn->current_msg = NULL;
        msg->conn->state = NETCONN_NONE;
        state = NETCONN_NONE;
        sys_sem_signal(write_completed_sem);
      } else {
        LWIP_ASSERT("msg->msg.sd.shut == NETCONN_SHUT_RD", msg->msg.sd.shut == NETCONN_SHUT_RD);
        /* In this case, let the write continue and do not interfere with
           conn->current_msg or conn->state! */
        msg->err = tcp_shutdown(msg->conn->pcb.tcp, 1, 0);
      }
    }
    if (state == NETCONN_NONE) {
#else /* LWIP_NETCONN_FULLDUPLEX */
      msg->err = ERR_INPROGRESS;
    } else {
#endif /* LWIP_NETCONN_FULLDUPLEX */
      if (msg->msg.sd.shut & NETCONN_SHUT_RD) {
        /* Drain and delete mboxes */
        netconn_drain(msg->conn);
      }
      LWIP_ASSERT("already writing or closing", msg->conn->current_msg == NULL);
      msg->conn->state = NETCONN_CLOSE;
      msg->conn->current_msg = msg;
#if LWIP_TCPIP_CORE_LOCKING
      if (lwip_netconn_do_close_internal(msg->conn, 0) != ERR_OK) {
        LWIP_ASSERT("state!", msg->conn->state == NETCONN_CLOSE);
        UNLOCK_TCPIP_CORE();
        sys_arch_sem_wait(LWIP_API_MSG_SEM(msg), 0);
        LOCK_TCPIP_CORE();
        LWIP_ASSERT("state!", msg->conn->state == NETCONN_NONE);
      }
#else /* LWIP_TCPIP_CORE_LOCKING */
      lwip_netconn_do_close_internal(msg->conn);
#endif /* LWIP_TCPIP_CORE_LOCKING */
      /* for tcp netconns, lwip_netconn_do_close_internal ACKs the message */
      return;
    }
  } else
#endif /* LWIP_TCP */
  {
    msg->err = ERR_CONN;
  }
  TCPIP_APIMSG_ACK(msg);
}

#if LWIP_IGMP || (LWIP_IPV6 && LWIP_IPV6_MLD)
/**
 * Join multicast groups for UDP netconns.
 * Called from netconn_join_leave_group
 *
 * @param m the api_msg pointing to the connection
 */
void
lwip_netconn_do_join_leave_group(void *m)
{
  struct api_msg *msg = (struct api_msg *)m;

  msg->err = ERR_CONN;
  if (msg->conn->pcb.tcp != NULL) {
    if (NETCONNTYPE_GROUP(msg->conn->type) == NETCONN_UDP) {
#if LWIP_UDP
#if LWIP_IPV6 && LWIP_IPV6_MLD
      if (NETCONNTYPE_ISIPV6(msg->conn->type)) {
        if (msg->msg.jl.join_or_leave == NETCONN_JOIN) {
          msg->err = mld6_joingroup(ip_2_ip6(API_EXPR_REF(msg->msg.jl.netif_addr)),
                                    ip_2_ip6(API_EXPR_REF(msg->msg.jl.multiaddr)));
        } else {
          msg->err = mld6_leavegroup(ip_2_ip6(API_EXPR_REF(msg->msg.jl.netif_addr)),
                                     ip_2_ip6(API_EXPR_REF(msg->msg.jl.multiaddr)));
        }
      } else
#endif /* LWIP_IPV6 && LWIP_IPV6_MLD */
      {
#if LWIP_IGMP
        if (msg->msg.jl.join_or_leave == NETCONN_JOIN) {
          msg->err = igmp_joingroup(ip_2_ip4(API_EXPR_REF(msg->msg.jl.netif_addr)),
                                    ip_2_ip4(API_EXPR_REF(msg->msg.jl.multiaddr)));
        } else {
          msg->err = igmp_leavegroup(ip_2_ip4(API_EXPR_REF(msg->msg.jl.netif_addr)),
                                     ip_2_ip4(API_EXPR_REF(msg->msg.jl.multiaddr)));
        }
#endif /* LWIP_IGMP */
      }
#endif /* LWIP_UDP */
#if (LWIP_TCP || LWIP_RAW)
    } else {
      msg->err = ERR_VAL;
#endif /* (LWIP_TCP || LWIP_RAW) */
    }
  }
  TCPIP_APIMSG_ACK(msg);
}
/**
 * Join multicast groups for UDP netconns.
 * Called from netconn_join_leave_group_netif
 *
 * @param m the api_msg pointing to the connection
 */
void
lwip_netconn_do_join_leave_group_netif(void *m)
{
  struct api_msg *msg = (struct api_msg *)m;
  struct netif *netif;

  netif = netif_get_by_index(msg->msg.jl.if_idx);
  if (netif == NULL) {
    msg->err = ERR_IF;
    goto done;
  }

  msg->err = ERR_CONN;
  if (msg->conn->pcb.tcp != NULL) {
    if (NETCONNTYPE_GROUP(msg->conn->type) == NETCONN_UDP) {
#if LWIP_UDP
#if LWIP_IPV6 && LWIP_IPV6_MLD
      if (NETCONNTYPE_ISIPV6(msg->conn->type)) {
        if (msg->msg.jl.join_or_leave == NETCONN_JOIN) {
          msg->err = mld6_joingroup_netif(netif,
                                          ip_2_ip6(API_EXPR_REF(msg->msg.jl.multiaddr)));
        } else {
          msg->err = mld6_leavegroup_netif(netif,
                                           ip_2_ip6(API_EXPR_REF(msg->msg.jl.multiaddr)));
        }
      } else
#endif /* LWIP_IPV6 && LWIP_IPV6_MLD */
      {
#if LWIP_IGMP
        if (msg->msg.jl.join_or_leave == NETCONN_JOIN) {
          msg->err = igmp_joingroup_netif(netif,
                                          ip_2_ip4(API_EXPR_REF(msg->msg.jl.multiaddr)));
        } else {
          msg->err = igmp_leavegroup_netif(netif,
                                           ip_2_ip4(API_EXPR_REF(msg->msg.jl.multiaddr)));
        }
#endif /* LWIP_IGMP */
      }
#endif /* LWIP_UDP */
#if (LWIP_TCP || LWIP_RAW)
    } else {
      msg->err = ERR_VAL;
#endif /* (LWIP_TCP || LWIP_RAW) */
    }
  }

done:
  TCPIP_APIMSG_ACK(msg);
}
#endif /* LWIP_IGMP || (LWIP_IPV6 && LWIP_IPV6_MLD) */

#if LWIP_DNS
/**
 * Callback function that is called when DNS name is resolved
 * (or on timeout). A waiting application thread is waked up by
 * signaling the semaphore.
 */
static void
lwip_netconn_do_dns_found(const char *name, const ip_addr_t *ipaddr, void *arg)
{
  struct dns_api_msg *msg = (struct dns_api_msg *)arg;

  /* we trust the internal implementation to be correct :-) */
  LWIP_UNUSED_ARG(name);

  if (ipaddr == NULL) {
    /* timeout or memory error */
    API_EXPR_DEREF(msg->err) = ERR_VAL;
  } else {
    /* address was resolved */
    API_EXPR_DEREF(msg->err) = ERR_OK;
    API_EXPR_DEREF(msg->addr) = *ipaddr;
  }
  /* wake up the application task waiting in netconn_gethostbyname */
  sys_sem_signal(API_EXPR_REF_SEM(msg->sem));
}

/**
 * Execute a DNS query
 * Called from netconn_gethostbyname
 *
 * @param arg the dns_api_msg pointing to the query
 */
void
lwip_netconn_do_gethostbyname(void *arg)
{
  struct dns_api_msg *msg = (struct dns_api_msg *)arg;
  u8_t addrtype =
#if LWIP_IPV4 && LWIP_IPV6
    msg->dns_addrtype;
#else
    LWIP_DNS_ADDRTYPE_DEFAULT;
#endif

  API_EXPR_DEREF(msg->err) = dns_gethostbyname_addrtype(msg->name,
                             API_EXPR_REF(msg->addr), lwip_netconn_do_dns_found, msg, addrtype);
#if LWIP_TCPIP_CORE_LOCKING
  /* For core locking, only block if we need to wait for answer/timeout */
  if (API_EXPR_DEREF(msg->err) == ERR_INPROGRESS) {
    UNLOCK_TCPIP_CORE();
    sys_sem_wait(API_EXPR_REF_SEM(msg->sem));
    LOCK_TCPIP_CORE();
    LWIP_ASSERT("do_gethostbyname still in progress!!", API_EXPR_DEREF(msg->err) != ERR_INPROGRESS);
  }
#else /* LWIP_TCPIP_CORE_LOCKING */
  if (API_EXPR_DEREF(msg->err) != ERR_INPROGRESS) {
    /* on error or immediate success, wake up the application
     * task waiting in netconn_gethostbyname */
    sys_sem_signal(API_EXPR_REF_SEM(msg->sem));
  }
#endif /* LWIP_TCPIP_CORE_LOCKING */
}
#endif /* LWIP_DNS */

#endif /* LWIP_NETCONN */<|MERGE_RESOLUTION|>--- conflicted
+++ resolved
@@ -1349,18 +1349,11 @@
         }
         break;
 #endif /* LWIP_TCP */
-<<<<<<< HEAD
-    default:
-      LWIP_ERROR("Invalid netconn type", 0, do{ err = ERR_VAL; }while(0));
-      err = ERR_VAL;
-      break;
-=======
       default:
         LWIP_ERROR("Invalid netconn type", 0, do {
           err = ERR_VAL;
         } while (0));
         break;
->>>>>>> dbd72695
     }
   }
   msg->err = err;
