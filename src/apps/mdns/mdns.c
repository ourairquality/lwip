/**
 * @file
 * MDNS responder implementation
 *
 * @defgroup mdns MDNS
 * @ingroup apps
 *
 * RFC 6762 - Multicast DNS\n
 * RFC 6763 - DNS-Based Service Discovery\n
 *
 * @verbinclude mdns.txt
 *
 * Things left to implement:
 * -------------------------
 *
 * - Tiebreaking for simultaneous probing
 * - Sending goodbye messages (zero ttl) - shutdown, DHCP lease about to expire, DHCP turned off...
 * - Checking that source address of unicast requests are on the same network
 * - Limiting multicast responses to 1 per second per resource record
 * - Fragmenting replies if required
 * - Handling multi-packet known answers
 * - Individual known answer detection for all local IPv6 addresses
 * - Dynamic size of outgoing packet
 */

/*
 * Copyright (c) 2015 Verisure Innovation AB
 * All rights reserved.
 *
 * Redistribution and use in source and binary forms, with or without modification,
 * are permitted provided that the following conditions are met:
 *
 * 1. Redistributions of source code must retain the above copyright notice,
 *    this list of conditions and the following disclaimer.
 * 2. Redistributions in binary form must reproduce the above copyright notice,
 *    this list of conditions and the following disclaimer in the documentation
 *    and/or other materials provided with the distribution.
 * 3. The name of the author may not be used to endorse or promote products
 *    derived from this software without specific prior written permission.
 *
 * THIS SOFTWARE IS PROVIDED BY THE AUTHOR ``AS IS'' AND ANY EXPRESS OR IMPLIED
 * WARRANTIES, INCLUDING, BUT NOT LIMITED TO, THE IMPLIED WARRANTIES OF
 * MERCHANTABILITY AND FITNESS FOR A PARTICULAR PURPOSE ARE DISCLAIMED. IN NO EVENT
 * SHALL THE AUTHOR BE LIABLE FOR ANY DIRECT, INDIRECT, INCIDENTAL, SPECIAL,
 * EXEMPLARY, OR CONSEQUENTIAL DAMAGES (INCLUDING, BUT NOT LIMITED TO, PROCUREMENT
 * OF SUBSTITUTE GOODS OR SERVICES; LOSS OF USE, DATA, OR PROFITS; OR BUSINESS
 * INTERRUPTION) HOWEVER CAUSED AND ON ANY THEORY OF LIABILITY, WHETHER IN
 * CONTRACT, STRICT LIABILITY, OR TORT (INCLUDING NEGLIGENCE OR OTHERWISE) ARISING
 * IN ANY WAY OUT OF THE USE OF THIS SOFTWARE, EVEN IF ADVISED OF THE POSSIBILITY
 * OF SUCH DAMAGE.
 *
 * This file is part of the lwIP TCP/IP stack.
 *
 * Author: Erik Ekman <erik@kryo.se>
 *
 */

#include "lwip/apps/mdns.h"
#include "lwip/apps/mdns_priv.h"
#include "lwip/netif.h"
#include "lwip/udp.h"
#include "lwip/ip_addr.h"
#include "lwip/mem.h"
#include "lwip/timeouts.h"
#include "lwip/prot/dns.h"
#include "lwip/prot/iana.h"
#include "lwip/timeouts.h"

#include <string.h>

#if LWIP_MDNS_RESPONDER

#if (LWIP_IPV4 && !LWIP_IGMP)
#error "If you want to use MDNS with IPv4, you have to define LWIP_IGMP=1 in your lwipopts.h"
#endif
#if (LWIP_IPV6 && !LWIP_IPV6_MLD)
#error "If you want to use MDNS with IPv6, you have to define LWIP_IPV6_MLD=1 in your lwipopts.h"
#endif
#if (!LWIP_UDP)
#error "If you want to use MDNS, you have to define LWIP_UDP=1 in your lwipopts.h"
#endif

#if MEM_LIBC_MALLOC
#define STRNDUP(s, n) strndup(s, n)
#else
#define STRNDUP(s, n) mem_strndup(s, n)
char * mem_strndup(const char *s, size_t n);
char *
mem_strndup(const char *s, size_t n)
{
  size_t len = 0;
  char *copy;

  while (n-- > 0 && s[len]) {
    len++;
  }

  copy = (char *) mem_malloc(len + 1);
  if (copy) {
    memcpy(copy, s, len);
    copy[len] = '\0';
  }
  return copy;
}
#endif

#if LWIP_IPV4
#include "lwip/igmp.h"
/* IPv4 multicast group 224.0.0.251 */
static const ip_addr_t v4group = DNS_MQUERY_IPV4_GROUP_INIT;
#endif

#if LWIP_IPV6
#include "lwip/mld6.h"
/* IPv6 multicast group FF02::FB */
static const ip_addr_t v6group = DNS_MQUERY_IPV6_GROUP_INIT;
#endif

#define MDNS_TTL  255

/* Stored offsets to beginning of domain names
 * Used for compression.
 */
#define NUM_DOMAIN_OFFSETS 10
#define DOMAIN_JUMP_SIZE 2
#define DOMAIN_JUMP 0xc000

static u8_t mdns_netif_client_id;
static struct udp_pcb *mdns_pcb;
#if MDNS_RESP_USENETIF_EXTCALLBACK
NETIF_DECLARE_EXT_CALLBACK(netif_callback)
#endif
static mdns_name_result_cb_t mdns_name_result_cb;

#define NETIF_TO_HOST(netif) (struct mdns_host*)(netif_get_client_data(netif, mdns_netif_client_id))

#define TOPDOMAIN_LOCAL "local"

#define REVERSE_PTR_TOPDOMAIN "arpa"
#define REVERSE_PTR_V4_DOMAIN "in-addr"
#define REVERSE_PTR_V6_DOMAIN "ip6"

#define SRV_PRIORITY 0
#define SRV_WEIGHT   0

/* Payload size allocated for each outgoing UDP packet */
#define OUTPACKET_SIZE 500

/* Lookup from hostname -> IPv4 */
#define REPLY_HOST_A            0x01
/* Lookup from IPv4/v6 -> hostname */
#define REPLY_HOST_PTR_V4       0x02
/* Lookup from hostname -> IPv6 */
#define REPLY_HOST_AAAA         0x04
/* Lookup from hostname -> IPv6 */
#define REPLY_HOST_PTR_V6       0x08

/* Lookup for service types */
#define REPLY_SERVICE_TYPE_PTR  0x10
/* Lookup for instances of service */
#define REPLY_SERVICE_NAME_PTR  0x20
/* Lookup for location of service instance */
#define REPLY_SERVICE_SRV       0x40
/* Lookup for text info on service instance */
#define REPLY_SERVICE_TXT       0x80

#define MDNS_PROBE_DELAY_MS       250
#define MDNS_PROBE_COUNT          3
#ifdef LWIP_RAND
/* first probe timeout SHOULD be random 0-250 ms*/
#define MDNS_INITIAL_PROBE_DELAY_MS (LWIP_RAND() % MDNS_PROBE_DELAY_MS)
#else
#define MDNS_INITIAL_PROBE_DELAY_MS MDNS_PROBE_DELAY_MS
#endif

#define MDNS_PROBING_NOT_STARTED  0
#define MDNS_PROBING_ONGOING      1
#define MDNS_PROBING_COMPLETE     2

static const char *dnssd_protos[] = {
  "_udp", /* DNSSD_PROTO_UDP */
  "_tcp", /* DNSSD_PROTO_TCP */
};

struct mdns_domain *
mdns_domain_alloc(void)
{
  return (struct mdns_domain *)mem_calloc(1, sizeof(struct mdns_domain));
}

void
mdns_domain_free(struct mdns_domain *domain)
{
  u8_t *name = domain->name;
  if (name) {
    domain->name = NULL;
    mem_free(name);
  }
  mem_free(domain);
}

static err_t
mdns_domain_ensure_name(struct mdns_domain *domain, u16_t length)
{
  LWIP_ASSERT("mdns_domain_ensure_name: length overflow", length <= MDNS_DOMAIN_MAXLEN);
  if (!domain->name) {
    domain->name = (u8_t *)mem_malloc(length);
    if (!domain->name) {
      return ERR_MEM;
    }
    domain->storage_length = length;
  } else if (length > domain->storage_length) {
    u8_t *new_name = (u8_t *)mem_malloc(length);
    if (!new_name) {
      return ERR_MEM;
    }
    memcpy(new_name, domain->name, domain->storage_length);
    mem_free(domain->name);
    domain->name = new_name;
    domain->storage_length = length;
  }
  return ERR_OK;
}

/** Description of a service */
struct mdns_service {
  /** TXT record to answer with */
  struct mdns_domain *txtdata;
  /** Name of service, like 'myweb' */
  char *name;
  /** Type of service, like '_http' */
  char *service;
  /** Callback function and userdata
   * to update txtdata buffer */
  service_get_txt_fn_t txt_fn;
  void *txt_userdata;
  /** TTL in seconds of SRV/TXT replies */
  u32_t dns_ttl;
  /** Protocol, TCP or UDP */
  u16_t proto;
  /** Port of the service */
  u16_t port;
};

static struct mdns_service *
mdns_service_alloc(void)
{
  return (struct mdns_service *)mem_calloc(1, sizeof(struct mdns_service));
}

static void
mdns_service_free(struct mdns_service *srv)
{
  struct mdns_domain *domain = srv->txtdata;
  char *name = srv->name;
  char *service = srv->service;
  if (domain) {
    mdns_domain_free(srv->txtdata);
  }
  if (name) {
    mem_free(name);
  }
  if (service) {
    mem_free(service);
  }
  mem_free(srv);
}

/** Description of a host/netif */
struct mdns_host {
  /** Hostname */
  char *name;
  /** Pointer to services */
  struct mdns_service *services[MDNS_MAX_SERVICES];
  /** TTL in seconds of A/AAAA/PTR replies */
  u32_t dns_ttl;
  /** Number of probes sent for the current name */
  u8_t probes_sent;
  /** State in probing sequence */
  u8_t probing_state;
};

static void
mdns_host_free(struct mdns_host *mdns)
{
  int i;
  char *name = mdns->name;

  if (name) {
    mem_free(name);
  }

  for (i = 0; i < MDNS_MAX_SERVICES; i++) {
    struct mdns_service *service = mdns->services[i];
    if (service) {
      mdns_service_free(service);
    }
  }

  mem_free(mdns);
}

/** Information about received packet */
struct mdns_packet {
  /** Sender IP/port */
  ip_addr_t source_addr;
  u16_t source_port;
  /** If packet was received unicast */
  u16_t recv_unicast;
  /** Netif that received the packet */
  struct netif *netif;
  /** Packet data */
  struct pbuf *pbuf;
  /** Current parsing offset in packet */
  u16_t parse_offset;
  /** Identifier. Used in legacy queries */
  u16_t tx_id;
  /** Number of questions in packet,
   *  read from packet header */
  u16_t questions;
  /** Number of unparsed questions */
  u16_t questions_left;
  /** Number of answers in packet,
   *  (sum of normal, authoritative and additional answers)
   *  read from packet header */
  u16_t answers;
  /** Number of unparsed answers */
  u16_t answers_left;
};

/** Information about outgoing packet */
struct mdns_outpacket {
  /** Netif to send the packet on */
  struct netif *netif;
  /** Packet data */
  struct pbuf *pbuf;
  /** Current write offset in packet */
  u16_t write_offset;
  /** Identifier. Used in legacy queries */
  u16_t tx_id;
  /** Destination IP/port if sent unicast */
  ip_addr_t dest_addr;
  u16_t dest_port;
  /** Number of questions written */
  u16_t questions;
  /** Number of normal answers written */
  u16_t answers;
  /** Number of authoritative answers written */
  u16_t authoritative;
  /** Number of additional answers written */
  u16_t additional;
  /** Offsets for written domain names in packet.
   *  Used for compression */
  u16_t domain_offsets[NUM_DOMAIN_OFFSETS];
  /** If all answers in packet should set cache_flush bit */
  u8_t cache_flush;
  /** If reply should be sent unicast */
  u8_t unicast_reply;
  /** If legacy query. (tx_id needed, and write
   *  question again in reply before answer) */
  u8_t legacy_query;
  /* Reply bitmask for host information */
  u8_t host_replies;
  /* Bitmask for which reverse IPv6 hosts to answer */
  u8_t host_reverse_v6_replies;
  /* Reply bitmask per service */
  u8_t serv_replies[MDNS_MAX_SERVICES];
};

/** Domain, type and class.
 *  Shared between questions and answers */
struct mdns_rr_info {
  struct mdns_domain *domain;
  u16_t type;
  u16_t klass;
};

/** Information about outgoing packet */
struct mdns_async_outpacket {
  /** Netif to send the packet on */
  struct netif *netif;
  /** Packet data */
  struct pbuf *pbuf;
  /** Destination IP */
  ip_addr_t dest_addr;
  /** Destination port */
  u16_t dest_port;
};

struct mdns_question {
  struct mdns_rr_info info;
  /** unicast reply requested */
  u16_t unicast;
};

static struct mdns_question *
mdns_question_alloc(void)
{
  return (struct mdns_question *)mem_calloc(1, sizeof(struct mdns_question));
}

static void
mdns_question_free(struct mdns_question *q)
{
  struct mdns_domain *domain = q->info.domain;
  if (domain) {
    mdns_domain_free(q->info.domain);
  }
  mem_free(q);
}

struct mdns_answer {
  struct mdns_rr_info info;
  /** cache flush command bit */
  u16_t cache_flush;
  /* Validity time in seconds */
  u32_t ttl;
  /** Length of variable answer */
  u16_t rd_length;
  /** Offset of start of variable answer in packet */
  u16_t rd_offset;
};

<<<<<<< HEAD
static struct mdns_answer *
mdns_answer_alloc(void)
{
  return (struct mdns_answer *)mem_calloc(1, sizeof(struct mdns_answer));
}

static void
mdns_answer_free(struct mdns_answer *q)
{
  struct mdns_domain *domain = q->info.domain;
  if (domain) {
    mdns_domain_free(q->info.domain);
  }
  mem_free(q);
}
=======
static err_t mdns_send_outpacket(struct mdns_outpacket *outpkt, u8_t flags);
static void mdns_probe(void* arg);
>>>>>>> d73efd7d

static err_t
mdns_domain_add_label_base(struct mdns_domain *domain, u8_t len)
{
  u16_t required;
  if (len > MDNS_LABEL_MAXLEN) {
    return ERR_VAL;
  }
  required = domain->length + 1 + len;
  if (len > 0) {
    err_t err;
    if (required >= MDNS_DOMAIN_MAXLEN) {
      return ERR_VAL;
    }
    /* Allocate space for the expected zero marker. */
    err = mdns_domain_ensure_name(domain, required + 1);
    if (err != ERR_OK) {
      return err;
    }
  } else {
    /* Zero len. Allow only zero marker on last byte */
    err_t err;
    if (required > MDNS_DOMAIN_MAXLEN) {
      return ERR_VAL;
    }
    err = mdns_domain_ensure_name(domain, required);
    if (err != ERR_OK) {
      return err;
    }
  }

  domain->name[domain->length] = len;
  domain->length++;
  return ERR_OK;
}

/**
 * Add a label part to a domain
 * @param domain The domain to add a label to
 * @param label The label to add, like &lt;hostname&gt;, 'local', 'com' or ''
 * @param len The length of the label
 * @return ERR_OK on success, an err_t otherwise if label too long
 */
err_t
mdns_domain_add_label(struct mdns_domain *domain, const char *label, u8_t len)
{
  err_t err = mdns_domain_add_label_base(domain, len);
  if (err != ERR_OK) {
    return err;
  }
  if (len) {
    MEMCPY(&domain->name[domain->length], label, len);
    domain->length += len;
  }
  return ERR_OK;
}

/**
 * Add a label part to a domain (@see mdns_domain_add_label but copy directly from pbuf)
 */
static err_t
mdns_domain_add_label_pbuf(struct mdns_domain *domain, const struct pbuf *p, u16_t offset, u8_t len)
{
  err_t err = mdns_domain_add_label_base(domain, len);
  if (err != ERR_OK) {
    return err;
  }
  if (len) {
    if (pbuf_copy_partial(p, &domain->name[domain->length], len, offset) != len) {
      /* take back the ++ done before */
      domain->length--;
      return ERR_ARG;
    }
    domain->length += len;
  }
  return ERR_OK;
}

/**
 * Internal readname function with max 6 levels of recursion following jumps
 * while decompressing name
 */
static u16_t
mdns_readname_loop(struct pbuf *p, u16_t offset, struct mdns_domain *domain, unsigned depth)
{
  u8_t c;

  do {
    if (depth > 5) {
      /* Too many jumps */
      return MDNS_READNAME_ERROR;
    }

    c = pbuf_get_at(p, offset);
    offset++;

    /* is this a compressed label? */
    if ((c & 0xc0) == 0xc0) {
      u16_t jumpaddr;
      if (offset >= p->tot_len) {
        /* Make sure both jump bytes fit in the packet */
        return MDNS_READNAME_ERROR;
      }
      jumpaddr = (((c & 0x3f) << 8) | (pbuf_get_at(p, offset) & 0xff));
      offset++;
      if (jumpaddr >= SIZEOF_DNS_HDR && jumpaddr < p->tot_len) {
        u16_t res;
        /* Recursive call, maximum depth will be checked */
        res = mdns_readname_loop(p, jumpaddr, domain, depth + 1);
        /* Dont return offset since new bytes were not read (jumped to somewhere in packet) */
        if (res == MDNS_READNAME_ERROR) {
          return res;
        }
      } else {
        return MDNS_READNAME_ERROR;
      }
      break;
    }

    /* normal label */
    if (c <= MDNS_LABEL_MAXLEN) {
      err_t res;

      if (c + domain->length >= MDNS_DOMAIN_MAXLEN) {
        return MDNS_READNAME_ERROR;
      }
      res = mdns_domain_add_label_pbuf(domain, p, offset, c);
      if (res != ERR_OK) {
        return MDNS_READNAME_ERROR;
      }
      offset += c;
    } else {
      /* bad length byte */
      return MDNS_READNAME_ERROR;
    }
  } while (c != 0);

  return offset;
}

/**
 * Read possibly compressed domain name from packet buffer
 * @param p The packet
 * @param offset start position of domain name in packet
 * @param domain The domain name destination
 * @return The new offset after the domain, or MDNS_READNAME_ERROR
 *         if reading failed
 */
u16_t
mdns_readname(struct pbuf *p, u16_t offset, struct mdns_domain **domain)
{
  *domain = mdns_domain_alloc();
  if (*domain == NULL) {
    return MDNS_READNAME_ERROR;
  }
  return mdns_readname_loop(p, offset, *domain, 0);
}

/**
 * Print domain name to debug output
 * @param domain The domain name
 */
static void
mdns_domain_debug_print(struct mdns_domain *domain)
{
  u8_t *src = domain->name;
  u8_t i;

  while (*src) {
    u8_t label_len = *src;
    src++;
    for (i = 0; i < label_len; i++) {
      LWIP_DEBUGF(MDNS_DEBUG, ("%c", src[i]));
    }
    src += label_len;
    LWIP_DEBUGF(MDNS_DEBUG, ("."));
  }
}

/**
 * Return 1 if contents of domains match (case-insensitive)
 * @param a Domain name to compare 1
 * @param b Domain name to compare 2
 * @return 1 if domains are equal ignoring case, 0 otherwise
 */
int
mdns_domain_eq(struct mdns_domain *a, struct mdns_domain *b)
{
  u8_t *ptra, *ptrb;
  u8_t len;
  int res;

  if (a->length != b->length) {
    return 0;
  }

  ptra = a->name;
  ptrb = b->name;

  if (!ptra || !ptrb) {
    /* Consider them undefined */
    return 0;
  }

  while (*ptra && *ptrb && ptra < &a->name[a->length]) {
    if (*ptra != *ptrb) {
      return 0;
    }
    len = *ptra;
    ptra++;
    ptrb++;
    res = lwip_strnicmp((char *) ptra, (char *) ptrb, len);
    if (res != 0) {
      return 0;
    }
    ptra += len;
    ptrb += len;
  }
  if (*ptra != *ptrb && ptra < &a->name[a->length]) {
    return 0;
  }
  return 1;
}

/**
 * Call user supplied function to setup TXT data
 * @param service The service to build TXT record for
 */
static void
mdns_prepare_txtdata(struct mdns_service *service)
{
  LWIP_ASSERT("mdns_prepare_txtdata: !txtdata", !service->txtdata);
  if (service->txt_fn) {
    service->txt_fn(service, service->txt_userdata);
  }
}

#if LWIP_IPV4
/**
 * Build domain for reverse lookup of IPv4 address
 * like 12.0.168.192.in-addr.arpa. for 192.168.0.12
 * @param addr Pointer to an IPv4 address to encode
 * @return a struct pointer on success, otherwise NULL.
 */
static struct mdns_domain *
mdns_build_reverse_v4_domain(const ip4_addr_t *addr)
{
  int i;
  err_t res;
  const u8_t *ptr;
  struct mdns_domain *domain;

  LWIP_UNUSED_ARG(res);
  if (!addr) {
    return NULL;
  }
  domain = mdns_domain_alloc();
  if (domain == NULL) {
    return NULL;
  }
  ptr = (const u8_t *) addr;
  for (i = sizeof(ip4_addr_t) - 1; i >= 0; i--) {
    char buf[4];
    u8_t val = ptr[i];

    lwip_itoa(buf, sizeof(buf), val);
    res = mdns_domain_add_label(domain, buf, (u8_t)strlen(buf));
    LWIP_ERROR("mdns_build_reverse_v4_domain: Failed to add label", (res == ERR_OK), goto err);
  }
  res = mdns_domain_add_label(domain, REVERSE_PTR_V4_DOMAIN, (u8_t)(sizeof(REVERSE_PTR_V4_DOMAIN) - 1));
  LWIP_ERROR("mdns_build_reverse_v4_domain: Failed to add label", (res == ERR_OK), goto err);
  res = mdns_domain_add_label(domain, REVERSE_PTR_TOPDOMAIN, (u8_t)(sizeof(REVERSE_PTR_TOPDOMAIN) - 1));
  LWIP_ERROR("mdns_build_reverse_v4_domain: Failed to add label", (res == ERR_OK), goto err);
  res = mdns_domain_add_label(domain, NULL, 0);
  LWIP_ERROR("mdns_build_reverse_v4_domain: Failed to add label", (res == ERR_OK), goto err);
  return domain;

 err:;
  mdns_domain_free(domain);
  return NULL;
}
#endif

#if LWIP_IPV6
/**
 * Build domain for reverse lookup of IP address
 * like b.a.9.8.7.6.5.0.0.0.0.0.0.0.0.0.0.0.0.0.0.0.0.0.8.b.d.0.1.0.0.2.ip6.arpa. for 2001:db8::567:89ab
 * @param addr Pointer to an IPv6 address to encode
 * @return a struct pointer on success, otherwise NULL.
 */
static struct mdns_domain *
mdns_build_reverse_v6_domain(const ip6_addr_t *addr)
{
  int i;
  err_t res;
  const u8_t *ptr;
  struct mdns_domain *domain;
  LWIP_UNUSED_ARG(res);

  if (!addr) {
    return NULL;
  }
  domain = mdns_domain_alloc();
  if (domain == NULL) {
    return NULL;
  }
  ptr = (const u8_t *) addr;
  for (i = sizeof(ip6_addr_p_t) - 1; i >= 0; i--) {
    char buf;
    u8_t byte = ptr[i];
    int j;
    for (j = 0; j < 2; j++) {
      if ((byte & 0x0F) < 0xA) {
        buf = '0' + (byte & 0x0F);
      } else {
        buf = 'a' + (byte & 0x0F) - 0xA;
      }
      res = mdns_domain_add_label(domain, &buf, sizeof(buf));
      LWIP_ERROR("mdns_build_reverse_v6_domain: Failed to add label", (res == ERR_OK), goto err);
      byte >>= 4;
    }
  }
  res = mdns_domain_add_label(domain, REVERSE_PTR_V6_DOMAIN, (u8_t)(sizeof(REVERSE_PTR_V6_DOMAIN) - 1));
  LWIP_ERROR("mdns_build_reverse_v6_domain: Failed to add label", (res == ERR_OK), goto err);
  res = mdns_domain_add_label(domain, REVERSE_PTR_TOPDOMAIN, (u8_t)(sizeof(REVERSE_PTR_TOPDOMAIN) - 1));
  LWIP_ERROR("mdns_build_reverse_v6_domain: Failed to add label", (res == ERR_OK), goto err);
  res = mdns_domain_add_label(domain, NULL, 0);
  LWIP_ERROR("mdns_build_reverse_v6_domain: Failed to add label", (res == ERR_OK), goto err);

  return domain;

 err:;
  mdns_domain_free(domain);
  return NULL;
}
#endif

/* Add .local. to domain */
static err_t
mdns_add_dotlocal(struct mdns_domain *domain)
{
  err_t res = mdns_domain_add_label(domain, TOPDOMAIN_LOCAL, (u8_t)(sizeof(TOPDOMAIN_LOCAL) - 1));
  LWIP_UNUSED_ARG(res);
  LWIP_ERROR("mdns_add_dotlocal: Failed to add label", (res == ERR_OK), return res);
  return mdns_domain_add_label(domain, NULL, 0);
}

/**
 * Build the <hostname>.local. domain name
 * @param mdns TMDNS netif descriptor.
 * @return a struct pointer if domain <hostname>.local. was written, otherwise NULL.
 */
static struct mdns_domain *
mdns_build_host_domain(struct mdns_host *mdns)
{
  err_t res;
  struct mdns_domain *domain;
  LWIP_UNUSED_ARG(res);
  domain = mdns_domain_alloc();
  if (domain == NULL) {
    return NULL;
  }
  LWIP_ERROR("mdns_build_host_domain: mdns != NULL", (mdns != NULL), goto err);
  res = mdns_domain_add_label(domain, mdns->name, (u8_t)strlen(mdns->name));
  LWIP_ERROR("mdns_build_host_domain: Failed to add label", (res == ERR_OK), goto err);
  res = mdns_add_dotlocal(domain);
  LWIP_ERROR("mdns_build_host_domain: Failed to add dot", (res == ERR_OK), goto err);
  return domain;

 err:;
  mdns_domain_free(domain);
  return NULL;
}

/**
 * Build the lookup-all-services special DNS-SD domain name
 * @return ERR_OK if domain _services._dns-sd._udp.local. was written, an err_t otherwise
 * @return a struct pointer if domain _services._dns-sd._udp.local. was written, otherwise NULL.
 */
static struct mdns_domain *
mdns_build_dnssd_domain(void)
{
  err_t res;
  struct mdns_domain *domain;
  LWIP_UNUSED_ARG(res);
  domain = mdns_domain_alloc();
  if (domain == NULL) {
    return NULL;
  }
  res = mdns_domain_add_label(domain, "_services", (u8_t)(sizeof("_services") - 1));
  LWIP_ERROR("mdns_build_dnssd_domain: Failed to add label", (res == ERR_OK), goto err);
  res = mdns_domain_add_label(domain, "_dns-sd", (u8_t)(sizeof("_dns-sd") - 1));
  LWIP_ERROR("mdns_build_dnssd_domain: Failed to add label", (res == ERR_OK), goto err);
  res = mdns_domain_add_label(domain, dnssd_protos[DNSSD_PROTO_UDP], (u8_t)strlen(dnssd_protos[DNSSD_PROTO_UDP]));
  LWIP_ERROR("mdns_build_dnssd_domain: Failed to add label", (res == ERR_OK), goto err);
  res = mdns_add_dotlocal(domain);
  LWIP_ERROR("mdns_build_dnssd_domain: Failed to add dot", (res == ERR_OK), goto err);
  return domain;

 err:;
  mdns_domain_free(domain);
  return NULL;
}

/**
 * Build domain name for a service
 * @param service The service struct, containing service name, type and protocol
 * @param include_name Whether to include the service name in the domain
 * @return a struct pointer if domain was written. If service name is included,
 *         <name>.<type>.<proto>.local. will be written, otherwise <type>.<proto>.local.
 *         NULL is returned on error.
 */
static struct mdns_domain *
mdns_build_service_domain(struct mdns_service *service, int include_name)
{
  err_t res;
  struct mdns_domain *domain;
  LWIP_UNUSED_ARG(res);
  domain = mdns_domain_alloc();
  if (domain == NULL) {
    return NULL;
  }
  if (include_name) {
    res = mdns_domain_add_label(domain, service->name, (u8_t)strlen(service->name));
    LWIP_ERROR("mdns_build_service_domain: Failed to add label", (res == ERR_OK), goto err);
  }
  res = mdns_domain_add_label(domain, service->service, (u8_t)strlen(service->service));
  LWIP_ERROR("mdns_build_service_domain: Failed to add label", (res == ERR_OK), goto err);
  res = mdns_domain_add_label(domain, dnssd_protos[service->proto], (u8_t)strlen(dnssd_protos[service->proto]));
  LWIP_ERROR("mdns_build_service_domain: Failed to add label", (res == ERR_OK), goto err);
  res = mdns_add_dotlocal(domain);
  LWIP_ERROR("mdns_build_service_domain: Failed to add dot", (res == ERR_OK), goto err);
  return domain;

 err:;
  mdns_domain_free(domain);
  return NULL;
}

/**
 * Check which replies we should send for a host/netif based on question
 * @param netif The network interface that received the question
 * @param rr Domain/type/class from a question
 * @param reverse_v6_reply Bitmask of which IPv6 addresses to send reverse PTRs for
 *                         if reply bit has REPLY_HOST_PTR_V6 set
 * @return Bitmask of which replies to send
 */
static int
check_host(struct netif *netif, struct mdns_rr_info *rr, u8_t *reverse_v6_reply)
{
  int replies = 0;
  struct mdns_domain *mydomain;

  LWIP_UNUSED_ARG(reverse_v6_reply); /* if ipv6 is disabled */

  if (rr->klass != DNS_RRCLASS_IN && rr->klass != DNS_RRCLASS_ANY) {
    /* Invalid class */
    return replies;
  }

  /* Handle PTR for our addresses */
  if (rr->type == DNS_RRTYPE_PTR || rr->type == DNS_RRTYPE_ANY) {
#if LWIP_IPV6
    int i;
    for (i = 0; i < LWIP_IPV6_NUM_ADDRESSES; i++) {
      if (ip6_addr_isvalid(netif_ip6_addr_state(netif, i))) {
        struct mdns_domain *myv6domain;
        myv6domain = mdns_build_reverse_v6_domain(netif_ip6_addr(netif, i));
        if (myv6domain) {
          if (mdns_domain_eq(rr->domain, myv6domain)) {
            replies |= REPLY_HOST_PTR_V6;
            /* Mark which addresses where requested */
            if (reverse_v6_reply) {
              *reverse_v6_reply |= (1 << i);
            }
          }
          mdns_domain_free(myv6domain);
        }
      }
    }
#endif
#if LWIP_IPV4
    if (!ip4_addr_isany_val(*netif_ip4_addr(netif))) {
      struct mdns_domain *myv4domain;
      myv4domain = mdns_build_reverse_v4_domain(netif_ip4_addr(netif));
      if (myv4domain) {
        if (mdns_domain_eq(rr->domain, myv4domain)) {
          replies |= REPLY_HOST_PTR_V4;
        }
        mdns_domain_free(myv4domain);
      }
    }
#endif
  }

  mydomain = mdns_build_host_domain(NETIF_TO_HOST(netif));
  if (mydomain) {
    /* Handle requests for our hostname */
    if (mdns_domain_eq(rr->domain, mydomain)) {
      /* TODO return NSEC if unsupported protocol requested */
#if LWIP_IPV4
      if (!ip4_addr_isany_val(*netif_ip4_addr(netif))
          && (rr->type == DNS_RRTYPE_A || rr->type == DNS_RRTYPE_ANY)) {
        replies |= REPLY_HOST_A;
      }
#endif
#if LWIP_IPV6
      if (rr->type == DNS_RRTYPE_AAAA || rr->type == DNS_RRTYPE_ANY) {
        replies |= REPLY_HOST_AAAA;
      }
#endif
    }
    mdns_domain_free(mydomain);
  }

  return replies;
}

/**
 * Check which replies we should send for a service based on question
 * @param service A registered MDNS service
 * @param rr Domain/type/class from a question
 * @return Bitmask of which replies to send
 */
static int
check_service(struct mdns_service *service, struct mdns_rr_info *rr)
{
  int replies = 0;
  struct mdns_domain *mydomain;

  if (rr->klass != DNS_RRCLASS_IN && rr->klass != DNS_RRCLASS_ANY) {
    /* Invalid class */
    return 0;
  }

  mydomain = mdns_build_dnssd_domain();
  if (mydomain) {
    if (mdns_domain_eq(rr->domain, mydomain) &&
        (rr->type == DNS_RRTYPE_PTR || rr->type == DNS_RRTYPE_ANY)) {
      /* Request for all service types */
      replies |= REPLY_SERVICE_TYPE_PTR;
    }
    mdns_domain_free(mydomain);
  }

  mydomain = mdns_build_service_domain(service, 0);
  if (mydomain) {
    if (mdns_domain_eq(rr->domain, mydomain) &&
        (rr->type == DNS_RRTYPE_PTR || rr->type == DNS_RRTYPE_ANY)) {
      /* Request for the instance of my service */
      replies |= REPLY_SERVICE_NAME_PTR;
    }
    mdns_domain_free(mydomain);
  }

  mydomain = mdns_build_service_domain(service, 1);
  if (mydomain) {
    if (mdns_domain_eq(rr->domain, mydomain)) {
      /* Request for info about my service */
      if (rr->type == DNS_RRTYPE_SRV || rr->type == DNS_RRTYPE_ANY) {
        replies |= REPLY_SERVICE_SRV;
      }
      if (rr->type == DNS_RRTYPE_TXT || rr->type == DNS_RRTYPE_ANY) {
        replies |= REPLY_SERVICE_TXT;
      }
    }
    mdns_domain_free(mydomain);
  }

  return replies;
}

/**
 * Return bytes needed to write before jump for best result of compressing supplied domain
 * against domain in outpacket starting at specified offset.
 * If a match is found, offset is updated to where to jump to
 * @param pbuf Pointer to pbuf with the partially constructed DNS packet
 * @param offset Start position of a domain written earlier. If this location is suitable
 *               for compression, the pointer is updated to where in the domain to jump to.
 * @param domain The domain to write
 * @return Number of bytes to write of the new domain before writing a jump to the offset.
 *         If compression can not be done against this previous domain name, the full new
 *         domain length is returned.
 */
u16_t
mdns_compress_domain(struct pbuf *pbuf, u16_t *offset, struct mdns_domain *domain)
{
  struct mdns_domain *target;
  u16_t target_end;
  u8_t target_len;
  u8_t writelen = 0;
  u8_t *ptr;
  if (pbuf == NULL) {
    return domain->length;
  }
  target_end = mdns_readname(pbuf, *offset, &target);
  if (target_end == MDNS_READNAME_ERROR) {
    mdns_domain_free(target);
    return domain->length;
  }
  target_len = (u8_t)(target_end - *offset);
  ptr = domain->name;
  if (!ptr) {
    return domain->length;
  }
  while (writelen < domain->length) {
    u8_t domainlen = (u8_t)(domain->length - writelen);
    u8_t labellen;
    if (domainlen <= target->length && domainlen > DOMAIN_JUMP_SIZE) {
      /* Compare domains if target is long enough, and we have enough left of the domain */
      u8_t targetpos = (u8_t)(target->length - domainlen);
      if ((targetpos + DOMAIN_JUMP_SIZE) >= target_len) {
        /* We are checking at or beyond a jump in the original, stop looking */
        break;
      }
      if (target->length >= domainlen &&
          memcmp(&domain->name[writelen], &target->name[targetpos], domainlen) == 0) {
        *offset += targetpos;
        mdns_domain_free(target);
        return writelen;
      }
    }
    /* Skip to next label in domain */
    labellen = *ptr;
    writelen += 1 + labellen;
    ptr += 1 + labellen;
  }
  /* Nothing found */
  mdns_domain_free(target);
  return domain->length;
}

/**
 * Write domain to outpacket. Compression will be attempted,
 * unless domain->skip_compression is set.
 * @param outpkt The outpacket to write to
 * @param domain The domain name to write
 * @return ERR_OK on success, an err_t otherwise
 */
static err_t
mdns_write_domain(struct mdns_outpacket *outpkt, struct mdns_domain *domain)
{
  int i;
  err_t res;
  u16_t writelen = domain->length;
  u16_t jump_offset = 0;
  u16_t jump;

  if (!domain->skip_compression) {
    for (i = 0; i < NUM_DOMAIN_OFFSETS; i++) {
      u16_t offset = outpkt->domain_offsets[i];
      if (offset) {
        u16_t len = mdns_compress_domain(outpkt->pbuf, &offset, domain);
        if (len < writelen) {
          writelen = len;
          jump_offset = offset;
        }
      }
    }
  }

  if (writelen) {
    /* Write uncompressed part of name */
    res = pbuf_take_at(outpkt->pbuf, domain->name, writelen, outpkt->write_offset);
    if (res != ERR_OK) {
      return res;
    }

    /* Store offset of this new domain */
    for (i = 0; i < NUM_DOMAIN_OFFSETS; i++) {
      if (outpkt->domain_offsets[i] == 0) {
        outpkt->domain_offsets[i] = outpkt->write_offset;
        break;
      }
    }

    outpkt->write_offset += writelen;
  }
  if (jump_offset) {
    /* Write jump */
    jump = lwip_htons(DOMAIN_JUMP | jump_offset);
    res = pbuf_take_at(outpkt->pbuf, &jump, DOMAIN_JUMP_SIZE, outpkt->write_offset);
    if (res != ERR_OK) {
      return res;
    }
    outpkt->write_offset += DOMAIN_JUMP_SIZE;
  }
  return ERR_OK;
}

/**
 * Write a question to an outpacket
 * A question contains domain, type and class. Since an answer also starts with these fields this function is also
 * called from mdns_add_answer().
 * @param outpkt The outpacket to write to
 * @param domain The domain name the answer is for
 * @param type The DNS type of the answer (like 'AAAA', 'SRV')
 * @param klass The DNS type of the answer (like 'IN')
 * @param unicast If highest bit in class should be set, to instruct the responder to
 *                reply with a unicast packet
 * @return ERR_OK on success, an err_t otherwise
 */
static err_t
mdns_add_question(struct mdns_outpacket *outpkt, struct mdns_domain *domain, u16_t type, u16_t klass, u16_t unicast)
{
  u16_t question_len;
  u16_t field16;
  err_t res;

  if (!outpkt->pbuf) {
    /* If no pbuf is active, allocate one */
    outpkt->pbuf = pbuf_alloc(PBUF_TRANSPORT, OUTPACKET_SIZE, PBUF_RAM);
    if (!outpkt->pbuf) {
      return ERR_MEM;
    }
    outpkt->write_offset = SIZEOF_DNS_HDR;
  }

  /* Worst case calculation. Domain string might be compressed */
  question_len = domain->length + sizeof(type) + sizeof(klass);
  if (outpkt->write_offset + question_len > outpkt->pbuf->tot_len) {
    /* No space */
    return ERR_MEM;
  }

  /* Write name */
  res = mdns_write_domain(outpkt, domain);
  if (res != ERR_OK) {
    return res;
  }

  /* Write type */
  field16 = lwip_htons(type);
  res = pbuf_take_at(outpkt->pbuf, &field16, sizeof(field16), outpkt->write_offset);
  if (res != ERR_OK) {
    return res;
  }
  outpkt->write_offset += sizeof(field16);

  /* Write class */
  if (unicast) {
    klass |= 0x8000;
  }
  field16 = lwip_htons(klass);
  res = pbuf_take_at(outpkt->pbuf, &field16, sizeof(field16), outpkt->write_offset);
  if (res != ERR_OK) {
    return res;
  }
  outpkt->write_offset += sizeof(field16);

  return ERR_OK;
}

/**
 * Write answer to reply packet.
 * buf or answer_domain can be null. The rd_length written will be buf_length +
 * size of (compressed) domain. Most uses will need either buf or answer_domain,
 * special case is SRV that starts with 3 u16 and then a domain name.
 * @param reply The outpacket to write to
 * @param domain The domain name the answer is for
 * @param type The DNS type of the answer (like 'AAAA', 'SRV')
 * @param klass The DNS type of the answer (like 'IN')
 * @param cache_flush If highest bit in class should be set, to instruct receiver that
 *                    this reply replaces any earlier answer for this domain/type/class
 * @param ttl Validity time in seconds to send out for IP address data in DNS replies
 * @param buf Pointer to buffer of answer data
 * @param buf_length Length of variable data
 * @param answer_domain A domain to write after any buffer data as answer
 * @return ERR_OK on success, an err_t otherwise
 */
static err_t
mdns_add_answer(struct mdns_outpacket *reply, struct mdns_domain *domain, u16_t type, u16_t klass, u16_t cache_flush,
                u32_t ttl, const u8_t *buf, size_t buf_length, struct mdns_domain *answer_domain)
{
  u16_t answer_len;
  u16_t field16;
  u16_t rdlen_offset;
  u16_t answer_offset;
  u32_t field32;
  err_t res;

  if (!reply->pbuf) {
    /* If no pbuf is active, allocate one */
    reply->pbuf = pbuf_alloc(PBUF_TRANSPORT, OUTPACKET_SIZE, PBUF_RAM);
    if (!reply->pbuf) {
      return ERR_MEM;
    }
    reply->write_offset = SIZEOF_DNS_HDR;
  }

  /* Worst case calculation. Domain strings might be compressed */
  answer_len = domain->length + sizeof(type) + sizeof(klass) + sizeof(ttl) + sizeof(field16)/*rd_length*/;
  if (buf) {
    answer_len += (u16_t)buf_length;
  }
  if (answer_domain) {
    answer_len += answer_domain->length;
  }
  if (reply->write_offset + answer_len > reply->pbuf->tot_len) {
    /* No space */
    return ERR_MEM;
  }

  /* Answer starts with same data as question, then more fields */
  mdns_add_question(reply, domain, type, klass, cache_flush);

  /* Write TTL */
  field32 = lwip_htonl(ttl);
  res = pbuf_take_at(reply->pbuf, &field32, sizeof(field32), reply->write_offset);
  if (res != ERR_OK) {
    return res;
  }
  reply->write_offset += sizeof(field32);

  /* Store offsets and skip forward to the data */
  rdlen_offset = reply->write_offset;
  reply->write_offset += sizeof(field16);
  answer_offset = reply->write_offset;

  if (buf) {
    /* Write static data */
    res = pbuf_take_at(reply->pbuf, buf, (u16_t)buf_length, reply->write_offset);
    if (res != ERR_OK) {
      return res;
    }
    reply->write_offset += (u16_t)buf_length;
  }

  if (answer_domain) {
    /* Write name answer (compressed if possible) */
    res = mdns_write_domain(reply, answer_domain);
    if (res != ERR_OK) {
      return res;
    }
  }

  /* Write rd_length after when we know the answer size */
  field16 = lwip_htons(reply->write_offset - answer_offset);
  res = pbuf_take_at(reply->pbuf, &field16, sizeof(field16), rdlen_offset);

  return res;
}

/**
 * Helper function for mdns_read_question/mdns_read_answer
 * Reads a domain, type and class from the packet
 * @param pkt The MDNS packet to read from. The parse_offset field will be
 *            incremented to point to the next unparsed byte.
 * @param info The struct to fill with domain, type and class
 * @return ERR_OK on success, an err_t otherwise
 */
static err_t
mdns_read_rr_info(struct mdns_packet *pkt, struct mdns_rr_info *info)
{
  u16_t field16, copied;
  pkt->parse_offset = mdns_readname(pkt->pbuf, pkt->parse_offset, &info->domain);
  if (pkt->parse_offset == MDNS_READNAME_ERROR) {
    return ERR_VAL;
  }

  copied = pbuf_copy_partial(pkt->pbuf, &field16, sizeof(field16), pkt->parse_offset);
  if (copied != sizeof(field16)) {
    return ERR_VAL;
  }
  pkt->parse_offset += copied;
  info->type = lwip_ntohs(field16);

  copied = pbuf_copy_partial(pkt->pbuf, &field16, sizeof(field16), pkt->parse_offset);
  if (copied != sizeof(field16)) {
    return ERR_VAL;
  }
  pkt->parse_offset += copied;
  info->klass = lwip_ntohs(field16);

  return ERR_OK;
}

/**
 * Read a question from the packet.
 * All questions have to be read before the answers.
 * @param pkt The MDNS packet to read from. The questions_left field will be decremented
 *            and the parse_offset will be updated.
 * @param question The struct to fill with question data
 * @return ERR_OK on success, an err_t otherwise
 */
static struct mdns_question *
mdns_read_question(struct mdns_packet *pkt)
{
  /* Safety check */
  if (pkt->pbuf->tot_len < pkt->parse_offset) {
    return NULL;
  }

  if (pkt->questions_left) {
    struct mdns_question *question;
    err_t res;
    pkt->questions_left--;

    question = mdns_question_alloc();
    if (question == NULL) {
      return NULL;
    }
    res = mdns_read_rr_info(pkt, &question->info);
    if (res != ERR_OK) {
      mdns_question_free(question);
      return NULL;
    }

    /* Extract unicast flag from class field */
    question->unicast = question->info.klass & 0x8000;
    question->info.klass &= 0x7FFF;

    return question;
  }
  return NULL;
}

/**
 * Read an answer from the packet
 * The variable length reply is not copied, its pbuf offset and length is stored instead.
 * @param pkt The MDNS packet to read. The answers_left field will be decremented and
 *            the parse_offset will be updated.
 * @param answer The struct to fill with answer data
 * @return ERR_OK on success, an err_t otherwise
 */
static struct mdns_answer *
mdns_read_answer(struct mdns_packet *pkt)
{
  /* Read questions first */
  if (pkt->questions_left) {
    return NULL;
  }

  /* Safety check */
  if (pkt->pbuf->tot_len < pkt->parse_offset) {
    return NULL;
  }

  if (pkt->answers_left) {
    struct mdns_answer *answer;
    u16_t copied, field16;
    u32_t ttl;
    err_t res;
    pkt->answers_left--;

    answer = mdns_answer_alloc();
    if (answer == NULL) {
      return NULL;
    }
    res = mdns_read_rr_info(pkt, &answer->info);
    if (res != ERR_OK) {
      mdns_answer_free(answer);
      return NULL;
    }

    /* Extract cache_flush flag from class field */
    answer->cache_flush = answer->info.klass & 0x8000;
    answer->info.klass &= 0x7FFF;

    copied = pbuf_copy_partial(pkt->pbuf, &ttl, sizeof(ttl), pkt->parse_offset);
    if (copied != sizeof(ttl)) {
      mdns_answer_free(answer);
      return NULL;
    }
    pkt->parse_offset += copied;
    answer->ttl = lwip_ntohl(ttl);

    copied = pbuf_copy_partial(pkt->pbuf, &field16, sizeof(field16), pkt->parse_offset);
    if (copied != sizeof(field16)) {
      mdns_answer_free(answer);
      return NULL;
    }
    pkt->parse_offset += copied;
    answer->rd_length = lwip_ntohs(field16);

    answer->rd_offset = pkt->parse_offset;
    pkt->parse_offset += answer->rd_length;

    return answer;
  }
  return NULL;
}

#if LWIP_IPV4
/** Write an IPv4 address (A) RR to outpacket */
static err_t
mdns_add_a_answer(struct mdns_outpacket *reply, u16_t cache_flush, struct netif *netif)
{
  struct mdns_domain *host;
  err_t res;
  host = mdns_build_host_domain(NETIF_TO_HOST(netif));
  if (host == NULL) {
    return ERR_MEM;
  }
  LWIP_DEBUGF(MDNS_DEBUG, ("MDNS: Responding with A record\n"));
  res = mdns_add_answer(reply, host, DNS_RRTYPE_A, DNS_RRCLASS_IN, cache_flush, (NETIF_TO_HOST(netif))->dns_ttl, (const u8_t *) netif_ip4_addr(netif), sizeof(ip4_addr_t), NULL);
  mdns_domain_free(host);
  return res;
}

/** Write a 4.3.2.1.in-addr.arpa -> hostname.local PTR RR to outpacket */
static err_t
mdns_add_hostv4_ptr_answer(struct mdns_outpacket *reply, u16_t cache_flush, struct netif *netif)
{
  struct mdns_domain *host, *revhost;
  err_t res;
  host = mdns_build_host_domain(NETIF_TO_HOST(netif));
  if (host == NULL) {
    return ERR_MEM;
  }
  revhost = mdns_build_reverse_v4_domain(netif_ip4_addr(netif));
  if (revhost == NULL) {
    mdns_domain_free(host);
    return ERR_MEM;
  }
  LWIP_DEBUGF(MDNS_DEBUG, ("MDNS: Responding with v4 PTR record\n"));
  res = mdns_add_answer(reply, revhost, DNS_RRTYPE_PTR, DNS_RRCLASS_IN, cache_flush, (NETIF_TO_HOST(netif))->dns_ttl, NULL, 0, host);
  mdns_domain_free(host);
  mdns_domain_free(revhost);
  return res;
}
#endif

#if LWIP_IPV6
/** Write an IPv6 address (AAAA) RR to outpacket */
static err_t
mdns_add_aaaa_answer(struct mdns_outpacket *reply, u16_t cache_flush, struct netif *netif, int addrindex)
{
  struct mdns_domain *host;
  err_t res;
  host = mdns_build_host_domain(NETIF_TO_HOST(netif));
  if (host == NULL) {
    return ERR_MEM;
  }
  LWIP_DEBUGF(MDNS_DEBUG, ("MDNS: Responding with AAAA record\n"));
  res = mdns_add_answer(reply, host, DNS_RRTYPE_AAAA, DNS_RRCLASS_IN, cache_flush, (NETIF_TO_HOST(netif))->dns_ttl, (const u8_t *) netif_ip6_addr(netif, addrindex), sizeof(ip6_addr_p_t), NULL);
  mdns_domain_free(host);
  return res;
}

/** Write a x.y.z.ip6.arpa -> hostname.local PTR RR to outpacket */
static err_t
mdns_add_hostv6_ptr_answer(struct mdns_outpacket *reply, u16_t cache_flush, struct netif *netif, int addrindex)
{
  struct mdns_domain *host, *revhost;
  err_t res;
  host = mdns_build_host_domain(NETIF_TO_HOST(netif));
  if (host == NULL) {
    return ERR_MEM;
  }
  revhost = mdns_build_reverse_v6_domain(netif_ip6_addr(netif, addrindex));
  if (revhost == NULL) {
    mdns_domain_free(host);
    return ERR_MEM;
  }
  LWIP_DEBUGF(MDNS_DEBUG, ("MDNS: Responding with v6 PTR record\n"));
  res = mdns_add_answer(reply, revhost, DNS_RRTYPE_PTR, DNS_RRCLASS_IN, cache_flush, (NETIF_TO_HOST(netif))->dns_ttl, NULL, 0, host);
  mdns_domain_free(host);
  mdns_domain_free(revhost);
  return res;
}
#endif

/** Write an all-services -> servicetype PTR RR to outpacket */
static err_t
mdns_add_servicetype_ptr_answer(struct mdns_outpacket *reply, struct mdns_service *service)
{
  struct mdns_domain *service_type, *service_dnssd;
  err_t res;
  service_type = mdns_build_service_domain(service, 0);
  if (service_type == NULL) {
    return ERR_MEM;
  }
  service_dnssd = mdns_build_dnssd_domain();
  if (service_dnssd == NULL) {
    mdns_domain_free(service_type);
    return ERR_MEM;
  }
  LWIP_DEBUGF(MDNS_DEBUG, ("MDNS: Responding with service type PTR record\n"));
  res = mdns_add_answer(reply, service_dnssd, DNS_RRTYPE_PTR, DNS_RRCLASS_IN, 0, service->dns_ttl, NULL, 0, service_type);
  mdns_domain_free(service_type);
  mdns_domain_free(service_dnssd);
  return res;
}

/** Write a servicetype -> servicename PTR RR to outpacket */
static err_t
mdns_add_servicename_ptr_answer(struct mdns_outpacket *reply, struct mdns_service *service)
{
  struct mdns_domain *service_type, *service_instance;
  err_t res;
  service_type = mdns_build_service_domain(service, 0);
  if (service_type == NULL) {
    return ERR_MEM;
  }
  service_instance = mdns_build_service_domain(service, 1);
  if (service_instance == NULL) {
    mdns_domain_free(service_type);
    return ERR_MEM;
  }
  LWIP_DEBUGF(MDNS_DEBUG, ("MDNS: Responding with service name PTR record\n"));
  res = mdns_add_answer(reply, service_type, DNS_RRTYPE_PTR, DNS_RRCLASS_IN, 0, service->dns_ttl, NULL, 0, service_instance);
  mdns_domain_free(service_type);
  mdns_domain_free(service_instance);
  return res;
}

/** Write a SRV RR to outpacket */
static err_t
mdns_add_srv_answer(struct mdns_outpacket *reply, u16_t cache_flush, struct mdns_host *mdns, struct mdns_service *service)
{
  struct mdns_domain *service_instance, *srvhost;
  u16_t srvdata[3];
  err_t res;
  service_instance = mdns_build_service_domain(service, 1);
  if (service_instance == NULL) {
    return ERR_MEM;
  }
  srvhost = mdns_build_host_domain(mdns);
  if (srvhost == NULL) {
    mdns_domain_free(service_instance);
    return ERR_MEM;
  }
  if (reply->legacy_query) {
    /* RFC 6762 section 18.14:
     * In legacy unicast responses generated to answer legacy queries,
     * name compression MUST NOT be performed on SRV records.
     */
    srvhost->skip_compression = 1;
  }
  srvdata[0] = lwip_htons(SRV_PRIORITY);
  srvdata[1] = lwip_htons(SRV_WEIGHT);
  srvdata[2] = lwip_htons(service->port);
  LWIP_DEBUGF(MDNS_DEBUG, ("MDNS: Responding with SRV record\n"));
  res = mdns_add_answer(reply, service_instance, DNS_RRTYPE_SRV, DNS_RRCLASS_IN, cache_flush, service->dns_ttl,
                              (const u8_t *) &srvdata, sizeof(srvdata), srvhost);
  mdns_domain_free(service_instance);
  mdns_domain_free(srvhost);
  return res;
}

/** Write a TXT RR to outpacket */
static err_t
mdns_add_txt_answer(struct mdns_outpacket *reply, u16_t cache_flush, struct mdns_service *service)
{
  struct mdns_domain *service_instance;
  err_t res;
  LWIP_ASSERT("mdns_add_txt_answer: txtdata", service->txtdata);
  service_instance = mdns_build_service_domain(service, 1);
  if (service_instance == NULL) {
    return ERR_MEM;
  }
  LWIP_DEBUGF(MDNS_DEBUG, ("MDNS: Responding with TXT record\n"));
  res = mdns_add_answer(reply, service_instance, DNS_RRTYPE_TXT, DNS_RRCLASS_IN, cache_flush, service->dns_ttl,
                              (u8_t *) &service->txtdata->name, service->txtdata->length, NULL);
  mdns_domain_free(service_instance);
  return res;
}

/**
 * Setup outpacket as a reply to the incoming packet
 */
static struct mdns_outpacket *
mdns_alloc_outpacket(struct mdns_packet *in)
{
  struct mdns_outpacket *out;
  out = (struct mdns_outpacket *)mem_calloc(1, sizeof(struct mdns_outpacket));
  if (out == NULL) {
    return NULL;
  }

  out->cache_flush = 1;
  out->netif = in->netif;

  /* Copy source IP/port to use when responding unicast, or to choose
   * which pcb to use for multicast (IPv4/IPv6)
   */
  ip_addr_copy(out->dest_addr, in->source_addr);
  out->dest_port = in->source_port;

  if (in->source_port != LWIP_IANA_PORT_MDNS) {
    out->unicast_reply = 1;
    out->cache_flush = 0;
    if (in->questions == 1) {
      out->legacy_query = 1;
      out->tx_id = in->tx_id;
    }
  }

  if (in->recv_unicast) {
    out->unicast_reply = 1;
  }

  return out;
}

static struct mdns_async_outpacket *mdns_async_outpacket;

/**
 * Send delayed response
 * @param arg An allocated mdns_async_outpacket structure
 */
static void
mdns_async_send_outpacket(void *arg)
{
  struct mdns_async_outpacket *outpkt = (struct mdns_async_outpacket *)arg;
  struct pbuf *p = outpkt->pbuf;
  /* Send delayed packet */
  LWIP_DEBUGF(MDNS_DEBUG, ("MDNS: Async sending packet len=%"U16_F"\n", p->tot_len));
  LWIP_ASSERT("mdns_async_send_outpacket: unexpected outpacket", outpkt == mdns_async_outpacket);
  mdns_async_outpacket = NULL;
  udp_sendto_if(mdns_pcb, p, &outpkt->dest_addr, outpkt->dest_port, outpkt->netif);
  pbuf_free(p);
  outpkt->pbuf = NULL;
  mem_free(arg);
}

/**
 * Flush delayed response now.
 */
static void
mdns_flush_async_outpacket(void)
{
  if (mdns_async_outpacket) {
    LWIP_DEBUGF(MDNS_DEBUG, ("MDNS: Flush async packet len=%"U16_F"\n", mdns_async_outpacket->pbuf->tot_len));
    sys_untimeout(mdns_async_send_outpacket, mdns_async_outpacket);
    mdns_async_send_outpacket(mdns_async_outpacket);
    mdns_async_outpacket = NULL;
  }
}

/**
 * Send chosen answers as a reply
 *
 * Add all selected answers (first write will allocate pbuf)
 * Add additional answers based on the selected answers
 * Send the packet
 */
<<<<<<< HEAD
static void
mdns_send_outpacket(struct mdns_outpacket *outpkt, int now)
=======
static err_t
mdns_send_outpacket(struct mdns_outpacket *outpkt, u8_t flags)
>>>>>>> d73efd7d
{
  struct mdns_service *service;
  err_t res = ERR_ARG;
  int i;
  struct mdns_host *mdns = NETIF_TO_HOST(outpkt->netif);
  u16_t answers = 0;

  /* Flush a pending outpacket. This keeps them in order, and also
   * limits the resource allocated. */
  mdns_flush_async_outpacket();

  /* Write answers to host questions */
#if LWIP_IPV4
  if (outpkt->host_replies & REPLY_HOST_A) {
    res = mdns_add_a_answer(outpkt, outpkt->cache_flush, outpkt->netif);
    if (res != ERR_OK) {
      goto cleanup;
    }
    answers++;
  }
  if (outpkt->host_replies & REPLY_HOST_PTR_V4) {
    res = mdns_add_hostv4_ptr_answer(outpkt, outpkt->cache_flush, outpkt->netif);
    if (res != ERR_OK) {
      goto cleanup;
    }
    answers++;
  }
#endif
#if LWIP_IPV6
  if (outpkt->host_replies & REPLY_HOST_AAAA) {
    int addrindex;
    for (addrindex = 0; addrindex < LWIP_IPV6_NUM_ADDRESSES; addrindex++) {
      if (ip6_addr_isvalid(netif_ip6_addr_state(outpkt->netif, addrindex))) {
        res = mdns_add_aaaa_answer(outpkt, outpkt->cache_flush, outpkt->netif, addrindex);
        if (res != ERR_OK) {
          goto cleanup;
        }
        answers++;
      }
    }
  }
  if (outpkt->host_replies & REPLY_HOST_PTR_V6) {
    u8_t rev_addrs = outpkt->host_reverse_v6_replies;
    int addrindex = 0;
    while (rev_addrs) {
      if (rev_addrs & 1) {
        res = mdns_add_hostv6_ptr_answer(outpkt, outpkt->cache_flush, outpkt->netif, addrindex);
        if (res != ERR_OK) {
          goto cleanup;
        }
        answers++;
      }
      addrindex++;
      rev_addrs >>= 1;
    }
  }
#endif

  /* Write answers to service questions */
  for (i = 0; i < MDNS_MAX_SERVICES; i++) {
    service = mdns->services[i];
    if (!service) {
      continue;
    }

    if (outpkt->serv_replies[i] & REPLY_SERVICE_TYPE_PTR) {
      res = mdns_add_servicetype_ptr_answer(outpkt, service);
      if (res != ERR_OK) {
        goto cleanup;
      }
      answers++;
    }

    if (outpkt->serv_replies[i] & REPLY_SERVICE_NAME_PTR) {
      res = mdns_add_servicename_ptr_answer(outpkt, service);
      if (res != ERR_OK) {
        goto cleanup;
      }
      answers++;
    }

    if (outpkt->serv_replies[i] & REPLY_SERVICE_SRV) {
      res = mdns_add_srv_answer(outpkt, outpkt->cache_flush, mdns, service);
      if (res != ERR_OK) {
        goto cleanup;
      }
      answers++;
    }

    if (outpkt->serv_replies[i] & REPLY_SERVICE_TXT) {
      mdns_prepare_txtdata(service);
      if (service->txtdata) {
        res = mdns_add_txt_answer(outpkt, outpkt->cache_flush, service);
        mdns_domain_free(service->txtdata);
        service->txtdata = NULL;
        if (res != ERR_OK) {
          goto cleanup;
        }
        outpkt->answers++;
      }
<<<<<<< HEAD
=======
      answers++;
>>>>>>> d73efd7d
    }
  }

  /* if this is a response, the data above is anwers, else this is a probe and the answers above goes into auth section */
  if (flags & DNS_FLAG1_RESPONSE) {
    outpkt->answers += answers;
  } else {
    outpkt->authoritative += answers;
  }

  /* All answers written, add additional RRs */
  for (i = 0; i < MDNS_MAX_SERVICES; i++) {
    service = mdns->services[i];
    if (!service) {
      continue;
    }

    if (outpkt->serv_replies[i] & REPLY_SERVICE_NAME_PTR) {
      /* Our service instance requested, include SRV & TXT
       * if they are already not requested. */
      if (!(outpkt->serv_replies[i] & REPLY_SERVICE_SRV)) {
        res = mdns_add_srv_answer(outpkt, outpkt->cache_flush, mdns, service);
        if (res != ERR_OK) {
          goto cleanup;
        }
        outpkt->additional++;
      }

      if (!(outpkt->serv_replies[i] & REPLY_SERVICE_TXT)) {
        mdns_prepare_txtdata(service);
        if (service->txtdata) {
          res = mdns_add_txt_answer(outpkt, outpkt->cache_flush, service);
          mdns_domain_free(service->txtdata);
          service->txtdata = NULL;
          if (res != ERR_OK) {
            goto cleanup;
          }
          outpkt->additional++;
        }
      }
    }

    /* If service instance, SRV, record or an IP address is requested,
     * supply all addresses for the host
     */
    if ((outpkt->serv_replies[i] & (REPLY_SERVICE_NAME_PTR | REPLY_SERVICE_SRV)) ||
        (outpkt->host_replies & (REPLY_HOST_A | REPLY_HOST_AAAA))) {
#if LWIP_IPV6
      if (!(outpkt->host_replies & REPLY_HOST_AAAA)) {
        int addrindex;
        for (addrindex = 0; addrindex < LWIP_IPV6_NUM_ADDRESSES; addrindex++) {
          if (ip6_addr_isvalid(netif_ip6_addr_state(outpkt->netif, addrindex))) {
            res = mdns_add_aaaa_answer(outpkt, outpkt->cache_flush, outpkt->netif, addrindex);
            if (res != ERR_OK) {
              goto cleanup;
            }
            outpkt->additional++;
          }
        }
      }
#endif
#if LWIP_IPV4
      if (!(outpkt->host_replies & REPLY_HOST_A) &&
          !ip4_addr_isany_val(*netif_ip4_addr(outpkt->netif))) {
        res = mdns_add_a_answer(outpkt, outpkt->cache_flush, outpkt->netif);
        if (res != ERR_OK) {
          goto cleanup;
        }
        outpkt->additional++;
      }
#endif
    }
  }

  if (outpkt->pbuf) {
    struct dns_hdr *hdr;

    /* Write header */
<<<<<<< HEAD
    hdr = (struct dns_hdr *)mem_calloc(1, sizeof(struct dns_hdr));
    if (hdr == NULL) {
      goto cleanup;
    }
    hdr->flags1 = DNS_FLAG1_RESPONSE | DNS_FLAG1_AUTHORATIVE;
    hdr->numanswers = lwip_htons(outpkt->answers);
    hdr->numextrarr = lwip_htons(outpkt->additional);
    if (outpkt->legacy_query) {
      hdr->numquestions = lwip_htons(1);
      hdr->id = lwip_htons(outpkt->tx_id);
    }
    pbuf_take(outpkt->pbuf, hdr, sizeof(struct dns_hdr));
    mem_free(hdr);
=======
    memset(&hdr, 0, sizeof(hdr));
    hdr.flags1 = flags;
    hdr.numquestions = lwip_htons(outpkt->questions);
    hdr.numanswers = lwip_htons(outpkt->answers);
    hdr.numauthrr = lwip_htons(outpkt->authoritative);
    hdr.numextrarr = lwip_htons(outpkt->additional);
    hdr.id = lwip_htons(outpkt->tx_id);
    pbuf_take(outpkt->pbuf, &hdr, sizeof(hdr));
>>>>>>> d73efd7d

    /* Shrink packet */
    pbuf_realloc(outpkt->pbuf, outpkt->write_offset);

    if (outpkt->unicast_reply == 0) {
      outpkt->dest_port = LWIP_IANA_PORT_MDNS;

      if (IP_IS_V6_VAL(outpkt->dest_addr)) {
#if LWIP_IPV6
        ip_addr_copy(outpkt->dest_addr, v6group);
#endif
      } else {
#if LWIP_IPV4
        ip_addr_copy(outpkt->dest_addr, v4group);
#endif
      }
    }
<<<<<<< HEAD

    /* Delayed answer? See 6.3 in RFC 6762. */
    if (now == 0 && outpkt->unicast_reply == 0 && outpkt->answers > 1) {
      struct mdns_async_outpacket *async_outpkt;

      async_outpkt = (struct mdns_async_outpacket *)mem_malloc(sizeof(struct mdns_async_outpacket));
      if (async_outpkt) {
        struct pbuf *p = outpkt->pbuf;
        u32_t msecs = 0;

        while (msecs < 20) {
          msecs = LWIP_RAND() & 127;
        }

        outpkt->pbuf = NULL;
        async_outpkt->pbuf = p;
        async_outpkt->netif = outpkt->netif;
        async_outpkt->dest_port = outpkt->dest_port;
        ip_addr_copy(async_outpkt->dest_addr, outpkt->dest_addr);

        LWIP_DEBUGF(MDNS_DEBUG, ("MDNS: Wait sending packet wait=%"U32_F", len=%"U16_F"\n", msecs, p->tot_len));
        LWIP_ASSERT("mdns_send_outpacket: outpacket", mdns_async_outpacket == NULL);
        mdns_async_outpacket = async_outpkt;
        sys_timeout(msecs, mdns_async_send_outpacket, async_outpkt);
      }
    } else {
      /* Immediately send created packet */
      LWIP_DEBUGF(MDNS_DEBUG, ("MDNS: Sending packet, len=%"U16_F", unicast=%"U16_F"\n", outpkt->write_offset, outpkt->unicast_reply));
      udp_sendto_if(mdns_pcb, outpkt->pbuf, &outpkt->dest_addr, outpkt->dest_port, outpkt->netif);
=======
    /* Send created packet */
    LWIP_DEBUGF(MDNS_DEBUG, ("MDNS: Sending packet, len=%d, unicast=%d\n", outpkt->write_offset, outpkt->unicast_reply));
    if (outpkt->unicast_reply) {
      res = udp_sendto_if(mdns_pcb, outpkt->pbuf, &outpkt->dest_addr, outpkt->dest_port, outpkt->netif);
    } else {
      res = udp_sendto_if(mdns_pcb, outpkt->pbuf, mcast_destaddr, LWIP_IANA_PORT_MDNS, outpkt->netif);
>>>>>>> d73efd7d
    }
  }

cleanup:
  if (outpkt->pbuf) {
    pbuf_free(outpkt->pbuf);
    outpkt->pbuf = NULL;
  }
  return res;
}

/**
 * Send unsolicited answer containing all our known data
 * @param netif The network interface to send on
 * @param destination The target address to send to (usually multicast address)
 */
static void
mdns_announce(struct netif *netif, const ip_addr_t *destination)
{
  int i;
  struct mdns_host *mdns = NETIF_TO_HOST(netif);
  struct mdns_outpacket *announce;

  announce = (struct mdns_outpacket *)mem_calloc(1, sizeof(struct mdns_outpacket));

  if (announce == NULL) {
    return;
  }
  announce->netif = netif;
  announce->cache_flush = 1;
#if LWIP_IPV4
  if (!ip4_addr_isany_val(*netif_ip4_addr(netif))) {
    announce->host_replies = REPLY_HOST_A | REPLY_HOST_PTR_V4;
  }
#endif
#if LWIP_IPV6
  for (i = 0; i < LWIP_IPV6_NUM_ADDRESSES; i++) {
    if (ip6_addr_isvalid(netif_ip6_addr_state(netif, i))) {
      announce->host_replies |= REPLY_HOST_AAAA | REPLY_HOST_PTR_V6;
      announce->host_reverse_v6_replies |= (1 << i);
    }
  }
#endif

  for (i = 0; i < MDNS_MAX_SERVICES; i++) {
    struct mdns_service *serv = mdns->services[i];
    if (serv) {
      announce->serv_replies[i] = REPLY_SERVICE_TYPE_PTR | REPLY_SERVICE_NAME_PTR |
                                  REPLY_SERVICE_SRV | REPLY_SERVICE_TXT;
    }
  }

<<<<<<< HEAD
  announce->dest_port = LWIP_IANA_PORT_MDNS;
  ip_addr_copy(announce->dest_addr, *destination);
  mdns_send_outpacket(announce, 1);
  mem_free(announce);
=======
  announce.dest_port = LWIP_IANA_PORT_MDNS;
  SMEMCPY(&announce.dest_addr, destination, sizeof(announce.dest_addr));
  mdns_send_outpacket(&announce, DNS_FLAG1_RESPONSE | DNS_FLAG1_AUTHORATIVE);
>>>>>>> d73efd7d
}

/**
 * Handle question MDNS packet
 * 1. Parse all questions and set bits what answers to send
 * 2. Clear pending answers if known answers are supplied
 * 3. Put chosen answers in new packet and send as reply
 */
static void
mdns_handle_question(struct mdns_packet *pkt)
{
  struct mdns_service *service;
  struct mdns_outpacket *reply;
  int replies = 0;
  int i;
  err_t res;
  struct mdns_host *mdns = NETIF_TO_HOST(pkt->netif);

<<<<<<< HEAD
  reply = mdns_alloc_outpacket(pkt);
  if (reply == NULL) {
    return;
  }
=======
  if (mdns->probing_state != MDNS_PROBING_COMPLETE) {
    /* Don't answer questions until we've verified our domains via probing */
    /* @todo we should check incoming questions during probing for tiebreaking */
    return;
  }

  mdns_init_outpacket(&reply, pkt);
>>>>>>> d73efd7d

  while (pkt->questions_left) {
    struct mdns_question *q;

    q = mdns_read_question(pkt);
    if (q == NULL) {
      LWIP_DEBUGF(MDNS_DEBUG, ("MDNS: Failed to parse question, skipping query packet\n"));
      mem_free(reply);
      return;
    }

    LWIP_DEBUGF(MDNS_DEBUG, ("MDNS: Query for domain "));
    mdns_domain_debug_print(q->info.domain);
    LWIP_DEBUGF(MDNS_DEBUG, (" type %d class %d\n", q->info.type, q->info.klass));

    if (q->unicast) {
      /* Reply unicast if any question is unicast */
      reply->unicast_reply = 1;
    }

    reply->host_replies |= check_host(pkt->netif, &q->info, &reply->host_reverse_v6_replies);
    replies |= reply->host_replies;

    for (i = 0; i < MDNS_MAX_SERVICES; i++) {
      service = mdns->services[i];
      if (!service) {
        continue;
      }
      reply->serv_replies[i] |= check_service(service, &q->info);
      replies |= reply->serv_replies[i];
    }

    if (replies && reply->legacy_query) {
      /* Add question to reply packet (legacy packet only has 1 question) */
<<<<<<< HEAD
      res = mdns_add_question(reply, q->info.domain, q->info.type, q->info.klass, 0);
=======
      res = mdns_add_question(&reply, &q.info.domain, q.info.type, q.info.klass, 0);
      reply.questions = 1;
>>>>>>> d73efd7d
      if (res != ERR_OK) {
        mdns_question_free(q);
        goto cleanup;
      }
    }
    mdns_question_free(q);
  }

  /* Handle known answers */
  while (pkt->answers_left) {
    struct mdns_answer *ans;
    u8_t rev_v6;
    int match;

    ans = mdns_read_answer(pkt);
    if (ans == NULL) {
      LWIP_DEBUGF(MDNS_DEBUG, ("MDNS: Failed to parse answer, skipping query packet\n"));
      goto cleanup;
    }

    LWIP_DEBUGF(MDNS_DEBUG, ("MDNS: Known answer for domain "));
    mdns_domain_debug_print(ans->info.domain);
    LWIP_DEBUGF(MDNS_DEBUG, (" type %d class %d\n", ans->info.type, ans->info.klass));


    if (ans->info.type == DNS_RRTYPE_ANY || ans->info.klass == DNS_RRCLASS_ANY) {
      /* Skip known answers for ANY type & class */
      mdns_answer_free(ans);
      continue;
    }

    rev_v6 = 0;
    match = reply->host_replies & check_host(pkt->netif, &ans->info, &rev_v6);
    if (match && (ans->ttl > (mdns->dns_ttl / 2))) {
      /* The RR in the known answer matches an RR we are planning to send,
       * and the TTL is less than half gone.
       * If the payload matches we should not send that answer.
       */
      if (ans->info.type == DNS_RRTYPE_PTR) {
        /* Read domain and compare */
        struct mdns_domain *known_ans, *my_ans;
        u16_t len;
        len = mdns_readname(pkt->pbuf, ans->rd_offset, &known_ans);
        if (known_ans) {
          my_ans = mdns_build_host_domain(mdns);
          if (my_ans) {
            if (len != MDNS_READNAME_ERROR && mdns_domain_eq(known_ans, my_ans)) {
#if LWIP_IPV4
              if (match & REPLY_HOST_PTR_V4) {
                LWIP_DEBUGF(MDNS_DEBUG, ("MDNS: Skipping known answer: v4 PTR\n"));
                reply->host_replies &= ~REPLY_HOST_PTR_V4;
              }
#endif
#if LWIP_IPV6
              if (match & REPLY_HOST_PTR_V6) {
                LWIP_DEBUGF(MDNS_DEBUG, ("MDNS: Skipping known answer: v6 PTR\n"));
                reply->host_reverse_v6_replies &= ~rev_v6;
                if (reply->host_reverse_v6_replies == 0) {
                  reply->host_replies &= ~REPLY_HOST_PTR_V6;
                }
              }
#endif
            }
            mdns_domain_free(my_ans);
          }
          mdns_domain_free(known_ans);
        }
      } else if (match & REPLY_HOST_A) {
#if LWIP_IPV4
        if (ans->rd_length == sizeof(ip4_addr_t) &&
            pbuf_memcmp(pkt->pbuf, ans->rd_offset, netif_ip4_addr(pkt->netif), ans->rd_length) == 0) {
          LWIP_DEBUGF(MDNS_DEBUG, ("MDNS: Skipping known answer: A\n"));
          reply->host_replies &= ~REPLY_HOST_A;
        }
#endif
      } else if (match & REPLY_HOST_AAAA) {
#if LWIP_IPV6
        if (ans->rd_length == sizeof(ip6_addr_p_t) &&
            /* TODO this clears all AAAA responses if first addr is set as known */
            pbuf_memcmp(pkt->pbuf, ans->rd_offset, netif_ip6_addr(pkt->netif, 0), ans->rd_length) == 0) {
          LWIP_DEBUGF(MDNS_DEBUG, ("MDNS: Skipping known answer: AAAA\n"));
          reply->host_replies &= ~REPLY_HOST_AAAA;
        }
#endif
      }
    }

    for (i = 0; i < MDNS_MAX_SERVICES; i++) {
      service = mdns->services[i];
      if (!service) {
        continue;
      }
      match = reply->serv_replies[i] & check_service(service, &ans->info);
      if (match && (ans->ttl > (service->dns_ttl / 2))) {
        /* The RR in the known answer matches an RR we are planning to send,
         * and the TTL is less than half gone.
         * If the payload matches we should not send that answer.
         */
        if (ans->info.type == DNS_RRTYPE_PTR) {
          /* Read domain and compare */
          struct mdns_domain *known_ans;
          u16_t len;
          len = mdns_readname(pkt->pbuf, ans->rd_offset, &known_ans);
          if (known_ans) {
            if (len != MDNS_READNAME_ERROR) {
              if (match & REPLY_SERVICE_TYPE_PTR) {
                struct mdns_domain *my_ans;
                my_ans = mdns_build_service_domain(service, 0);
                if (my_ans) {
                  if (mdns_domain_eq(known_ans, my_ans)) {
                    LWIP_DEBUGF(MDNS_DEBUG, ("MDNS: Skipping known answer: service type PTR\n"));
                    reply->serv_replies[i] &= ~REPLY_SERVICE_TYPE_PTR;
                  }
                  mdns_domain_free(my_ans);
                }
              }
              if (match & REPLY_SERVICE_NAME_PTR) {
                struct mdns_domain *my_ans;
                my_ans = mdns_build_service_domain(service, 1);
                if (my_ans) {
                  if (mdns_domain_eq(known_ans, my_ans)) {
                    LWIP_DEBUGF(MDNS_DEBUG, ("MDNS: Skipping known answer: service name PTR\n"));
                    reply->serv_replies[i] &= ~REPLY_SERVICE_NAME_PTR;
                  }
                  mdns_domain_free(my_ans);
                }
              }
            }
            mdns_domain_free(known_ans);
          }
        } else if (match & REPLY_SERVICE_SRV) {
          /* Read and compare to my SRV record */
          u16_t field16, len, read_pos;
          struct mdns_domain *known_ans, *my_ans;
          read_pos = ans->rd_offset;
          do {
            /* Check priority field */
            len = pbuf_copy_partial(pkt->pbuf, &field16, sizeof(field16), read_pos);
            if (len != sizeof(field16) || lwip_ntohs(field16) != SRV_PRIORITY) {
              break;
            }
            read_pos += len;
            /* Check weight field */
            len = pbuf_copy_partial(pkt->pbuf, &field16, sizeof(field16), read_pos);
            if (len != sizeof(field16) || lwip_ntohs(field16) != SRV_WEIGHT) {
              break;
            }
            read_pos += len;
            /* Check port field */
            len = pbuf_copy_partial(pkt->pbuf, &field16, sizeof(field16), read_pos);
            if (len != sizeof(field16) || lwip_ntohs(field16) != service->port) {
              break;
            }
            read_pos += len;
            /* Check host field */
            len = mdns_readname(pkt->pbuf, read_pos, &known_ans);
            if (known_ans) {
              my_ans = mdns_build_host_domain(mdns);
              if (my_ans) {
                if (len == MDNS_READNAME_ERROR || !mdns_domain_eq(known_ans, my_ans)) {
                  mdns_domain_free(my_ans);
                  mdns_domain_free(known_ans);
                  break;
                }
                mdns_domain_free(my_ans);
              }
              LWIP_DEBUGF(MDNS_DEBUG, ("MDNS: Skipping known answer: SRV\n"));
              reply->serv_replies[i] &= ~REPLY_SERVICE_SRV;
              mdns_domain_free(known_ans);
            }
          } while (0);
        } else if (match & REPLY_SERVICE_TXT) {
          mdns_prepare_txtdata(service);
          if (service->txtdata == NULL) {
            if (service->txtdata->length == ans->rd_length &&
                pbuf_memcmp(pkt->pbuf, ans->rd_offset, service->txtdata->name, ans->rd_length) == 0) {
              LWIP_DEBUGF(MDNS_DEBUG, ("MDNS: Skipping known answer: TXT\n"));
              reply->serv_replies[i] &= ~REPLY_SERVICE_TXT;
            }
            mdns_domain_free(service->txtdata);
            service->txtdata = NULL;
          } else {
            reply->serv_replies[i] &= ~REPLY_SERVICE_TXT;
          }
        }
      }
    }
    mdns_answer_free(ans);
  }

<<<<<<< HEAD
  mdns_send_outpacket(reply, 0);
=======
  mdns_send_outpacket(&reply, DNS_FLAG1_RESPONSE | DNS_FLAG1_AUTHORATIVE);
>>>>>>> d73efd7d

cleanup:
  if (reply->pbuf) {
    /* This should only happen if we fail to alloc/write question for legacy query */
    pbuf_free(reply->pbuf);
    reply->pbuf = NULL;
  }
  mem_free(reply);
}

/**
 * Handle response MDNS packet
 * Only prints debug for now. Will need more code to do conflict resolution.
 */
static void
mdns_handle_response(struct mdns_packet *pkt)
{
  struct mdns_host* mdns = NETIF_TO_HOST(pkt->netif);

  /* Ignore all questions */
  while (pkt->questions_left) {
    struct mdns_question *q;

    q = mdns_read_question(pkt);
    if (q == NULL) {
      LWIP_DEBUGF(MDNS_DEBUG, ("MDNS: Failed to parse question, skipping response packet\n"));
      return;
    }
    mdns_question_free(q);
  }

  while (pkt->answers_left) {
    struct mdns_answer *ans;

    ans = mdns_read_answer(pkt);
    if (ans == NULL) {
      LWIP_DEBUGF(MDNS_DEBUG, ("MDNS: Failed to parse answer, skipping response packet\n"));
      return;
    }

    LWIP_DEBUGF(MDNS_DEBUG, ("MDNS: Answer for domain "));
<<<<<<< HEAD
    mdns_domain_debug_print(ans->info.domain);
    LWIP_DEBUGF(MDNS_DEBUG, (" type %d class %d\n", ans->info.type, ans->info.klass));
    mdns_answer_free(ans);
=======
    mdns_domain_debug_print(&ans.info.domain);
    LWIP_DEBUGF(MDNS_DEBUG, (" type %d class %d\n", ans.info.type, ans.info.klass));

    /*"Apparently conflicting Multicast DNS responses received *before* the first probe packet is sent MUST
      be silently ignored" so drop answer if we haven't started probing yet*/
    if ((mdns->probing_state == MDNS_PROBING_ONGOING) && (mdns->probes_sent > 0)) {
      struct mdns_domain domain;
      u8_t i;
      u8_t conflict = 0;

      res = mdns_build_host_domain(&domain, mdns);
      if (res == ERR_OK && mdns_domain_eq(&ans.info.domain, &domain)) {
        LWIP_DEBUGF(MDNS_DEBUG, ("MDNS: Probe response matches host domain!"));
        conflict = 1;
      }

      for (i = 0; i < MDNS_MAX_SERVICES; i++) {
        struct mdns_service* service = mdns->services[i];
        if (!service) {
          continue;
        }
        res = mdns_build_service_domain(&domain, service, 1);
        if ((res == ERR_OK) && mdns_domain_eq(&ans.info.domain, &domain)) {
          LWIP_DEBUGF(MDNS_DEBUG, ("MDNS: Probe response matches service domain!"));
          conflict = 1;
        }
      }

      if (conflict != 0) {
        sys_untimeout(mdns_probe, pkt->netif);
        if (mdns_name_result_cb != NULL) {
          mdns_name_result_cb(pkt->netif, MDNS_PROBING_CONFLICT);
        }
      }
    }
>>>>>>> d73efd7d
  }
}

/**
 * Receive input function for MDNS packets.
 * Handles both IPv4 and IPv6 UDP pcbs.
 */
static void
mdns_recv(void *arg, struct udp_pcb *pcb, struct pbuf *p, const ip_addr_t *addr, u16_t port)
{
  struct dns_hdr *hdr;
  struct mdns_packet *packet;
  struct netif *recv_netif = ip_current_input_netif();
  u16_t offset = 0;

  LWIP_UNUSED_ARG(arg);
  LWIP_UNUSED_ARG(pcb);

  LWIP_DEBUGF(MDNS_DEBUG, ("MDNS: Received IPv%d MDNS packet, len %d\n", IP_IS_V6(addr) ? 6 : 4, p->tot_len));

  hdr = (struct dns_hdr *)mem_calloc(1, sizeof(struct dns_hdr));
  if (hdr == NULL) {
    goto dealloc;
  }

  if (NETIF_TO_HOST(recv_netif) == NULL) {
    /* From netif not configured for MDNS */
    goto dealloc;
  }

  if (pbuf_copy_partial(p, hdr, SIZEOF_DNS_HDR, offset) < SIZEOF_DNS_HDR) {
    /* Too small */
    goto dealloc;
  }
  offset += SIZEOF_DNS_HDR;

  if (DNS_HDR_GET_OPCODE(hdr)) {
    /* Ignore non-standard queries in multicast packets (RFC 6762, section 18.3) */
    goto dealloc;
  }

  packet = (struct mdns_packet *)mem_calloc(1, sizeof(struct mdns_packet));
  if (packet == NULL) {
    goto dealloc;
  }
  ip_addr_copy(packet->source_addr, *addr);
  packet->source_port = port;
  packet->netif = recv_netif;
  packet->pbuf = p;
  packet->parse_offset = offset;
  packet->tx_id = lwip_ntohs(hdr->id);
  packet->questions = packet->questions_left = lwip_ntohs(hdr->numquestions);
  packet->answers = packet->answers_left = lwip_ntohs(hdr->numanswers) + lwip_ntohs(hdr->numauthrr) + lwip_ntohs(hdr->numextrarr);

#if LWIP_IPV6
  if (IP_IS_V6(ip_current_dest_addr())) {
    /* instead of having one 'v6group' per netif, just compare zoneless here */
    if (!ip_addr_cmp_zoneless(ip_current_dest_addr(), &v6group)) {
      packet->recv_unicast = 1;
    }
  }
#endif
#if LWIP_IPV4
  if (!IP_IS_V6(ip_current_dest_addr())) {
    if (!ip_addr_cmp(ip_current_dest_addr(), &v4group)) {
      packet->recv_unicast = 1;
    }
  }
#endif

  if (hdr->flags1 & DNS_FLAG1_RESPONSE) {
    mdns_handle_response(packet);
  } else {
    mdns_handle_question(packet);
  }

  mem_free(packet);

dealloc:
  if (hdr) {
    mem_free(hdr);
  }
  pbuf_free(p);
}

#if LWIP_NETIF_EXT_STATUS_CALLBACK && MDNS_RESP_USENETIF_EXTCALLBACK
static void
mdns_netif_ext_status_callback(struct netif *netif, netif_nsc_reason_t reason, const netif_ext_callback_args_t *args)
{
  LWIP_UNUSED_ARG(args);

  /* MDNS enabled on netif? */
  if (NETIF_TO_HOST(netif) == NULL) {
    return;
  }

  if (reason & LWIP_NSC_STATUS_CHANGED) {
    if (args->status_changed.state != 0) {
      mdns_resp_restart(netif);
    }
    /* TODO: send goodbye message */
  }
  if (reason & LWIP_NSC_LINK_CHANGED) {
    if (args->link_changed.state != 0) {
      mdns_resp_restart(netif);
    }
  }
  if (reason & (LWIP_NSC_IPV4_ADDRESS_CHANGED | LWIP_NSC_IPV4_GATEWAY_CHANGED |
      LWIP_NSC_IPV4_NETMASK_CHANGED | LWIP_NSC_IPV4_SETTINGS_CHANGED |
      LWIP_NSC_IPV6_SET | LWIP_NSC_IPV6_ADDR_STATE_CHANGED)) {
    mdns_resp_announce(netif);
  }
}
#endif /* LWIP_NETIF_EXT_STATUS_CALLBACK && MDNS_RESP_USENETIF_EXTCALLBACK */

static err_t
mdns_send_probe(struct netif* netif, const ip_addr_t *destination)
{
  struct mdns_host* mdns;
  struct mdns_outpacket pkt;
  struct mdns_domain domain;
  u8_t i;
  err_t res;

  mdns = NETIF_TO_HOST(netif);

  memset(&pkt, 0, sizeof(pkt));
  pkt.netif = netif;

  /* Add unicast questions with rtype ANY for all our desired records */
  mdns_build_host_domain(&domain, mdns);
  res = mdns_add_question(&pkt, &domain, DNS_RRTYPE_ANY, DNS_RRCLASS_IN, 1);
  if (res != ERR_OK) {
    goto cleanup;
  }
  pkt.questions++;
  for (i = 0; i < MDNS_MAX_SERVICES; i++) {
    struct mdns_service* service = mdns->services[i];
    if (!service) {
      continue;
    }
    mdns_build_service_domain(&domain, service, 1);
    res = mdns_add_question(&pkt, &domain, DNS_RRTYPE_ANY, DNS_RRCLASS_IN, 1);
    if (res != ERR_OK) {
      goto cleanup;
    }
    pkt.questions++;
  }

  /* Add answers to the questions above into the authority section for tiebreaking */
#if LWIP_IPV4
  if (!ip4_addr_isany_val(*netif_ip4_addr(netif))) {
    pkt.host_replies = REPLY_HOST_A;
  }
#endif
#if LWIP_IPV6
  for (i = 0; i < LWIP_IPV6_NUM_ADDRESSES; i++) {
    if (ip6_addr_isvalid(netif_ip6_addr_state(netif, i))) {
      pkt.host_replies |= REPLY_HOST_AAAA;
    }
  }
#endif

  for (i = 0; i < MDNS_MAX_SERVICES; i++) {
    struct mdns_service *serv = mdns->services[i];
    if (serv) {
      pkt.serv_replies[i] = REPLY_SERVICE_SRV | REPLY_SERVICE_TXT;
    }
  }

  pkt.tx_id = 0;
  pkt.dest_port = LWIP_IANA_PORT_MDNS;
  SMEMCPY(&pkt.dest_addr, destination, sizeof(pkt.dest_addr));
  res = mdns_send_outpacket(&pkt, 0);

cleanup:
  if (pkt.pbuf) {
    pbuf_free(pkt.pbuf);
    pkt.pbuf = NULL;
  }
  return res;
}

/**
 * Timer callback for probing network.
 */
static void
mdns_probe(void* arg)
{
  struct netif *netif = (struct netif *)arg;
  struct mdns_host* mdns = NETIF_TO_HOST(netif);

  if(mdns->probes_sent >= MDNS_PROBE_COUNT) {
    /* probing successful, announce the new name */
    mdns->probing_state = MDNS_PROBING_COMPLETE;
    mdns_resp_announce(netif);
    if (mdns_name_result_cb != NULL) {
      mdns_name_result_cb(netif, MDNS_PROBING_SUCCESSFUL);
    }
  } else {
#if LWIP_IPV4
    /*if ipv4 wait with probing until address is set*/
    if (!ip4_addr_isany_val(*netif_ip4_addr(netif)) &&
        mdns_send_probe(netif, IP4_ADDR_ANY) == ERR_OK)
#endif
    {
#if LWIP_IPV6
      if (mdns_send_probe(netif, IP6_ADDR_ANY) == ERR_OK)
#endif
      {
        mdns->probes_sent++;
      }
    }
    sys_timeout(MDNS_PROBE_DELAY_MS, mdns_probe, netif);
  }
}

/**
 * @ingroup mdns
 * Activate MDNS responder for a network interface.
 * @param netif The network interface to activate.
 * @param hostname Name to use. Queries for &lt;hostname&gt;.local will be answered
 *                 with the IP addresses of the netif. The hostname will be copied, the
 *                 given pointer can be on the stack.
 * @param dns_ttl Validity time in seconds to send out for IP address data in DNS replies
 * @return ERR_OK if netif was added, an err_t otherwise
 */
err_t
mdns_resp_add_netif(struct netif *netif, const char *hostname, u32_t dns_ttl)
{
  err_t res;
  struct mdns_host *mdns;

  LWIP_ASSERT_CORE_LOCKED();
  LWIP_ERROR("mdns_resp_add_netif: netif != NULL", (netif != NULL), return ERR_VAL);
  LWIP_ERROR("mdns_resp_add_netif: Hostname too long", (strlen(hostname) <= MDNS_LABEL_MAXLEN), return ERR_VAL);

  LWIP_ASSERT("mdns_resp_add_netif: Double add", NETIF_TO_HOST(netif) == NULL);
  mdns = (struct mdns_host *)mem_calloc(1, sizeof(struct mdns_host));
  LWIP_ERROR("mdns_resp_add_netif: Alloc failed", (mdns != NULL), return ERR_MEM);

  netif_set_client_data(netif, mdns_netif_client_id, mdns);

  mdns->name = STRNDUP(hostname, MDNS_LABEL_MAXLEN);
  if (mdns->name == NULL) {
    res = ERR_MEM;
    goto cleanup;
  }
  mdns->dns_ttl = dns_ttl;
  mdns->probes_sent = 0;
  mdns->probing_state = MDNS_PROBING_NOT_STARTED;

  /* Join multicast groups */
#if LWIP_IPV4
  res = igmp_joingroup_netif(netif, ip_2_ip4(&v4group));
  if (res != ERR_OK) {
    goto cleanup;
  }
#endif
#if LWIP_IPV6
  res = mld6_joingroup_netif(netif, ip_2_ip6(&v6group));
  if (res != ERR_OK) {
    goto cleanup;
  }
#endif

  mdns_resp_restart(netif);

  return ERR_OK;

cleanup:
  mdns_host_free(mdns);
  netif_set_client_data(netif, mdns_netif_client_id, NULL);
  return res;
}

/**
 * @ingroup mdns
 * Stop responding to MDNS queries on this interface, leave multicast groups,
 * and free the helper structure and any of its services.
 * @param netif The network interface to remove.
 * @return ERR_OK if netif was removed, an err_t otherwise
 */
err_t
mdns_resp_remove_netif(struct netif *netif)
{
  struct mdns_host *mdns;

  LWIP_ASSERT_CORE_LOCKED();
  LWIP_ASSERT("mdns_resp_remove_netif: Null pointer", netif);

  mdns = NETIF_TO_HOST(netif);
  LWIP_ERROR("mdns_resp_remove_netif: Not an active netif", (mdns != NULL), return ERR_VAL);

<<<<<<< HEAD
=======
  if (mdns->probing_state == MDNS_PROBING_ONGOING) {
    sys_untimeout(mdns_probe, netif);
  }

  for (i = 0; i < MDNS_MAX_SERVICES; i++) {
    struct mdns_service *service = mdns->services[i];
    if (service) {
      mem_free(service);
    }
  }

>>>>>>> d73efd7d
  /* Leave multicast groups */
#if LWIP_IPV4
  igmp_leavegroup_netif(netif, ip_2_ip4(&v4group));
#endif
#if LWIP_IPV6
  mld6_leavegroup_netif(netif, ip_2_ip6(&v6group));
#endif

  mdns_host_free(mdns);
  netif_set_client_data(netif, mdns_netif_client_id, NULL);
  return ERR_OK;
}

/**
 * @ingroup mdns
 * Update MDNS hostname for a network interface.
 * @param netif The network interface to activate.
 * @param hostname Name to use. Queries for &lt;hostname&gt;.local will be answered
 *                 with the IP addresses of the netif. The hostname will be copied, the
 *                 given pointer can be on the stack.
 * @return ERR_OK if name could be set on netif, an err_t otherwise
 */
err_t
mdns_resp_rename_netif(struct netif *netif, const char *hostname)
{
  struct mdns_host *mdns;
  size_t len;

  LWIP_ASSERT_CORE_LOCKED();
  len = strlen(hostname);
  LWIP_ERROR("mdns_resp_rename_netif: netif != NULL", (netif != NULL), return ERR_VAL);
  LWIP_ERROR("mdns_resp_rename_netif: Hostname too long", (len <= MDNS_LABEL_MAXLEN), return ERR_VAL);
  mdns = NETIF_TO_HOST(netif);
  LWIP_ERROR("mdns_resp_rename_netif: Not an mdns netif", (mdns != NULL), return ERR_VAL);

  MEMCPY(&mdns->name, hostname, LWIP_MIN(MDNS_LABEL_MAXLEN, len));
  mdns->name[len] = '\0'; /* null termination in case new name is shorter than previous */

  mdns_resp_restart(netif);

  return ERR_OK;
}

/**
 * @ingroup mdns
 * Add a service to the selected network interface.
 * @param netif The network interface to publish this service on
 * @param name The name of the service
 * @param service The service type, like "_http"
 * @param proto The service protocol, DNSSD_PROTO_TCP for TCP ("_tcp") and DNSSD_PROTO_UDP
 *              for others ("_udp")
 * @param port The port the service listens to
 * @param dns_ttl Validity time in seconds to send out for service data in DNS replies
 * @param txt_fn Callback to get TXT data. Will be called each time a TXT reply is created to
 *               allow dynamic replies.
 * @param txt_data Userdata pointer for txt_fn
 * @return service_id if the service was added to the netif, an err_t otherwise
 */
s8_t
mdns_resp_add_service(struct netif *netif, const char *name, const char *service, enum mdns_sd_proto proto, u16_t port, u32_t dns_ttl, service_get_txt_fn_t txt_fn, void *txt_data)
{
  s8_t i;
  s8_t slot = -1;
  struct mdns_service *srv;
  struct mdns_host *mdns;

  LWIP_ASSERT_CORE_LOCKED();
  LWIP_ASSERT("mdns_resp_add_service: netif != NULL", netif);
  LWIP_ERROR("mdns_resp_add_service: Name too long", (strlen(name) <= MDNS_LABEL_MAXLEN), return ERR_VAL);
  LWIP_ERROR("mdns_resp_add_service: Service too long", (strlen(service) <= MDNS_LABEL_MAXLEN), return ERR_VAL);
  LWIP_ERROR("mdns_resp_add_service: Bad proto (need TCP or UDP)", (proto == DNSSD_PROTO_TCP || proto == DNSSD_PROTO_UDP), return ERR_VAL);

  mdns = NETIF_TO_HOST(netif);
  LWIP_ERROR("mdns_resp_add_service: Not an mdns netif", (mdns != NULL), return ERR_VAL);

  for (i = 0; i < MDNS_MAX_SERVICES; i++) {
    if (mdns->services[i] == NULL) {
      slot = i;
      break;
    }
  }
  LWIP_ERROR("mdns_resp_add_service: Service list full (increase MDNS_MAX_SERVICES)", (slot >= 0), return ERR_MEM);

  srv = mdns_service_alloc();
  LWIP_ERROR("mdns_resp_add_service: Alloc failed", (srv != NULL), return ERR_MEM);

  srv->name = STRNDUP(name, MDNS_LABEL_MAXLEN);
  if (srv->name == NULL) {
    mem_free(srv);
    return ERR_MEM;
  }
  srv->service = STRNDUP(service, MDNS_LABEL_MAXLEN);
  if (srv->service == NULL) {
    mem_free(srv->name);
    mem_free(srv);
    return ERR_MEM;
  }
  srv->txtdata = NULL;
  srv->txt_fn = txt_fn;
  srv->txt_userdata = txt_data;
  srv->proto = (u16_t)proto;
  srv->port = port;
  srv->dns_ttl = dns_ttl;

  mdns->services[slot] = srv;

  mdns_resp_restart(netif);

  return slot;
}

/**
 * @ingroup mdns
 * Delete a service on the selected network interface.
 * @param netif The network interface on which service should be removed
 * @param slot The service slot number returned by mdns_resp_add_service
 * @return ERR_OK if the service was removed from the netif, an err_t otherwise
 */
err_t
mdns_resp_del_service(struct netif *netif, s8_t slot)
{
  struct mdns_host *mdns;
  struct mdns_service *srv;
  LWIP_ASSERT_CORE_LOCKED();
  LWIP_ASSERT("mdns_resp_del_service: netif != NULL", netif);
  mdns = NETIF_TO_HOST(netif);
  LWIP_ERROR("mdns_resp_del_service: Not an mdns netif", (mdns != NULL), return ERR_VAL);
  LWIP_ERROR("mdns_resp_del_service: Invalid Service ID", (slot >= 0) && (slot < MDNS_MAX_SERVICES), return ERR_VAL);
  LWIP_ERROR("mdns_resp_del_service: Invalid Service ID", (mdns->services[slot] != NULL), return ERR_VAL);

  srv = mdns->services[slot];
  mdns->services[slot] = NULL;
  mdns_service_free(srv);
  return ERR_OK;
}

/**
 * @ingroup mdns
 * Update name for an MDNS service.
 * @param netif The network interface to activate.
 * @param slot The service slot number returned by mdns_resp_add_service
 * @param name The new name for the service
 * @return ERR_OK if name could be set on service, an err_t otherwise
 */
err_t
mdns_resp_rename_service(struct netif *netif, s8_t slot, const char *name)
{
  struct mdns_service *srv;
  struct mdns_host *mdns;
  size_t len;

  LWIP_ASSERT_CORE_LOCKED();
  len = strlen(name);
  LWIP_ASSERT("mdns_resp_rename_service: netif != NULL", netif);
  mdns = NETIF_TO_HOST(netif);
  LWIP_ERROR("mdns_resp_rename_service: Not an mdns netif", (mdns != NULL), return ERR_VAL);
  LWIP_ERROR("mdns_resp_rename_service: Name too long", (len <= MDNS_LABEL_MAXLEN), return ERR_VAL);
  LWIP_ERROR("mdns_resp_rename_service: Invalid Service ID", (slot >= 0) && (slot < MDNS_MAX_SERVICES), return ERR_VAL);
  LWIP_ERROR("mdns_resp_rename_service: Invalid Service ID", (mdns->services[slot] != NULL), return ERR_VAL);

  srv = mdns->services[slot];

  MEMCPY(&srv->name, name, LWIP_MIN(MDNS_LABEL_MAXLEN, len));
  srv->name[len] = '\0'; /* null termination in case new name is shorter than previous */

  mdns_resp_restart(netif);

  return ERR_OK;
}

/**
 * @ingroup mdns
 * Call this function from inside the service_get_txt_fn_t callback to add text data.
 * Buffer for TXT data is 256 bytes, and each field is prefixed with a length byte.
 * @param service The service provided to the get_txt callback
 * @param txt String to add to the TXT field.
 * @param txt_len Length of string
 * @return ERR_OK if the string was added to the reply, an err_t otherwise
 */
err_t
mdns_resp_add_service_txtitem(struct mdns_service *service, const char *txt, u8_t txt_len)
{
  struct mdns_domain *txtdata;
  LWIP_ASSERT_CORE_LOCKED();
  LWIP_ASSERT("mdns_resp_add_service_txtitem: service != NULL", service);

  /* Use a mdns_domain struct to store txt chunks since it is the same encoding */
  txtdata = service->txtdata;
  if (txtdata == NULL) {
    txtdata = mdns_domain_alloc();
    service->txtdata = txtdata;
  }
  if (txtdata == NULL) {
    return ERR_MEM;
  }
  return mdns_domain_add_label(txtdata, txt, txt_len);
}

static volatile u8_t mdns_announce_pending;

/**
 * Timer callback to send unsolicited answer containing all known data
 * @param netif The network interface to send on
 */
static void
mdns_announce_callback(struct netif *netif)
{
<<<<<<< HEAD
  mdns_announce_pending = 0;
=======
  struct mdns_host* mdns;
  LWIP_ASSERT_CORE_LOCKED();
  LWIP_ERROR("mdns_resp_announce: netif != NULL", (netif != NULL), return);
>>>>>>> d73efd7d

  mdns = NETIF_TO_HOST(netif);
  if (mdns == NULL) {
    return;
  }

  if (mdns->probing_state == MDNS_PROBING_COMPLETE) {
    /* Announce on IPv6 and IPv4 */
#if LWIP_IPV6
    mdns_announce(netif, IP6_ADDR_ANY);
#endif
#if LWIP_IPV4
    if (!ip4_addr_isany_val(*netif_ip4_addr(netif))) {
      mdns_announce(netif, IP4_ADDR_ANY);
    }
#endif
  } /* else: ip address changed while probing was ongoing? @todo reset counter to restart? */
}

/** Register a callback function that is called if probing is completed successfully
 * or with a conflict. */
void
mdns_resp_register_name_result_cb(mdns_name_result_cb_t cb)
{
  mdns_name_result_cb = cb;
}

/**
 * @ingroup mdns
 * Restart mdns responder. Call this when cable is connected after being disconnected or
 * administrative interface is set up after being down
 * @param netif The network interface to send on
 */
void
mdns_resp_restart(struct netif *netif)
{
  struct mdns_host* mdns;
  LWIP_ASSERT_CORE_LOCKED();
  LWIP_ERROR("mdns_resp_restart: netif != NULL", (netif != NULL), return);

  mdns = NETIF_TO_HOST(netif);
  if (mdns == NULL) {
    return;
  }

  if (mdns->probing_state == MDNS_PROBING_ONGOING) {
    sys_untimeout(mdns_probe, netif);
  }
  /* @todo if we've failed 15 times within a 10 second period we MUST wait 5 seconds (or wait 5 seconds every time except first)*/
  mdns->probes_sent = 0;
  mdns->probing_state = MDNS_PROBING_ONGOING;
  sys_timeout(MDNS_INITIAL_PROBE_DELAY_MS, mdns_probe, netif);
}

/**
 * @ingroup mdns
 * Queue unsolicited answer containing all our known data.
 * For calling within the tcpip thread, core lock held.
 * @param netif The network interface to send on
 */
void
mdns_resp_announce(struct netif *netif)
{
  u8_t queued;

  LWIP_ASSERT_CORE_LOCKED();
  LWIP_ERROR("mdns_resp_announce: netif != NULL", (netif != NULL), return);

  queued = mdns_announce_pending;
  mdns_announce_pending = 1;

  if (!queued) {
#if LWIP_MDNS_RESPONDER_QUEUE_ANNOUNCEMENTS
    sys_timeout(0, (sys_timeout_handler)mdns_announce_callback, netif);
#else
    mdns_announce_callback(netif);
#endif
  }
}

/**
 * @ingroup mdns
 * Initiate MDNS responder. Will open UDP sockets on port 5353
 */
void
mdns_resp_init(void)
{
  err_t res;

  /* LWIP_ASSERT_CORE_LOCKED(); is checked by udp_new() */

  mdns_pcb = udp_new_ip_type(IPADDR_TYPE_ANY);
  LWIP_ASSERT("Failed to allocate pcb", mdns_pcb != NULL);
#if LWIP_MULTICAST_TX_OPTIONS
  udp_set_multicast_ttl(mdns_pcb, MDNS_TTL);
#else
  mdns_pcb->ttl = MDNS_TTL;
#endif
  res = udp_bind(mdns_pcb, IP_ANY_TYPE, LWIP_IANA_PORT_MDNS);
  LWIP_UNUSED_ARG(res); /* in case of LWIP_NOASSERT */
  LWIP_ASSERT("Failed to bind pcb", res == ERR_OK);
  udp_recv(mdns_pcb, mdns_recv, NULL);

  mdns_netif_client_id = netif_alloc_client_data_id();

#if MDNS_RESP_USENETIF_EXTCALLBACK
  /* register for netif events when started on first netif */
  netif_add_ext_callback(&netif_callback, mdns_netif_ext_status_callback);
#endif
}

#endif /* LWIP_MDNS_RESPONDER */<|MERGE_RESOLUTION|>--- conflicted
+++ resolved
@@ -13,6 +13,7 @@
  * Things left to implement:
  * -------------------------
  *
+ * - Probing/conflict resolution
  * - Tiebreaking for simultaneous probing
  * - Sending goodbye messages (zero ttl) - shutdown, DHCP lease about to expire, DHCP turned off...
  * - Checking that source address of unicast requests are on the same network
@@ -61,7 +62,6 @@
 #include "lwip/udp.h"
 #include "lwip/ip_addr.h"
 #include "lwip/mem.h"
-#include "lwip/timeouts.h"
 #include "lwip/prot/dns.h"
 #include "lwip/prot/iana.h"
 #include "lwip/timeouts.h"
@@ -421,7 +421,9 @@
   u16_t rd_offset;
 };
 
-<<<<<<< HEAD
+static err_t mdns_send_outpacket(struct mdns_outpacket *outpkt, int now, u8_t flags);
+static void mdns_probe(void* arg);
+
 static struct mdns_answer *
 mdns_answer_alloc(void)
 {
@@ -433,14 +435,10 @@
 {
   struct mdns_domain *domain = q->info.domain;
   if (domain) {
-    mdns_domain_free(q->info.domain);
+    mdns_domain_free(domain);
   }
   mem_free(q);
 }
-=======
-static err_t mdns_send_outpacket(struct mdns_outpacket *outpkt, u8_t flags);
-static void mdns_probe(void* arg);
->>>>>>> d73efd7d
 
 static err_t
 mdns_domain_add_label_base(struct mdns_domain *domain, u8_t len)
@@ -1679,13 +1677,8 @@
  * Add additional answers based on the selected answers
  * Send the packet
  */
-<<<<<<< HEAD
-static void
-mdns_send_outpacket(struct mdns_outpacket *outpkt, int now)
-=======
 static err_t
-mdns_send_outpacket(struct mdns_outpacket *outpkt, u8_t flags)
->>>>>>> d73efd7d
+mdns_send_outpacket(struct mdns_outpacket *outpkt, int now, u8_t flags)
 {
   struct mdns_service *service;
   err_t res = ERR_ARG;
@@ -1694,7 +1687,7 @@
   u16_t answers = 0;
 
   /* Flush a pending outpacket. This keeps them in order, and also
-   * limits the resource allocated. */
+   * limits the resources allocated. */
   mdns_flush_async_outpacket();
 
   /* Write answers to host questions */
@@ -1784,16 +1777,12 @@
         if (res != ERR_OK) {
           goto cleanup;
         }
-        outpkt->answers++;
-      }
-<<<<<<< HEAD
-=======
-      answers++;
->>>>>>> d73efd7d
-    }
-  }
-
-  /* if this is a response, the data above is anwers, else this is a probe and the answers above goes into auth section */
+        answers++;
+      }
+    }
+  }
+
+  /* If this is a response, the data above is anwers, else this is a probe and the answers above goes into auth section */
   if (flags & DNS_FLAG1_RESPONSE) {
     outpkt->answers += answers;
   } else {
@@ -1868,30 +1857,18 @@
     struct dns_hdr *hdr;
 
     /* Write header */
-<<<<<<< HEAD
     hdr = (struct dns_hdr *)mem_calloc(1, sizeof(struct dns_hdr));
     if (hdr == NULL) {
       goto cleanup;
     }
-    hdr->flags1 = DNS_FLAG1_RESPONSE | DNS_FLAG1_AUTHORATIVE;
+    hdr->flags1 = flags;
+    hdr->numquestions = lwip_htons(outpkt->questions);
     hdr->numanswers = lwip_htons(outpkt->answers);
+    hdr->numauthrr = lwip_htons(outpkt->authoritative);
     hdr->numextrarr = lwip_htons(outpkt->additional);
-    if (outpkt->legacy_query) {
-      hdr->numquestions = lwip_htons(1);
-      hdr->id = lwip_htons(outpkt->tx_id);
-    }
+    hdr->id = lwip_htons(outpkt->tx_id);
     pbuf_take(outpkt->pbuf, hdr, sizeof(struct dns_hdr));
     mem_free(hdr);
-=======
-    memset(&hdr, 0, sizeof(hdr));
-    hdr.flags1 = flags;
-    hdr.numquestions = lwip_htons(outpkt->questions);
-    hdr.numanswers = lwip_htons(outpkt->answers);
-    hdr.numauthrr = lwip_htons(outpkt->authoritative);
-    hdr.numextrarr = lwip_htons(outpkt->additional);
-    hdr.id = lwip_htons(outpkt->tx_id);
-    pbuf_take(outpkt->pbuf, &hdr, sizeof(hdr));
->>>>>>> d73efd7d
 
     /* Shrink packet */
     pbuf_realloc(outpkt->pbuf, outpkt->write_offset);
@@ -1909,7 +1886,6 @@
 #endif
       }
     }
-<<<<<<< HEAD
 
     /* Delayed answer? See 6.3 in RFC 6762. */
     if (now == 0 && outpkt->unicast_reply == 0 && outpkt->answers > 1) {
@@ -1938,15 +1914,7 @@
     } else {
       /* Immediately send created packet */
       LWIP_DEBUGF(MDNS_DEBUG, ("MDNS: Sending packet, len=%"U16_F", unicast=%"U16_F"\n", outpkt->write_offset, outpkt->unicast_reply));
-      udp_sendto_if(mdns_pcb, outpkt->pbuf, &outpkt->dest_addr, outpkt->dest_port, outpkt->netif);
-=======
-    /* Send created packet */
-    LWIP_DEBUGF(MDNS_DEBUG, ("MDNS: Sending packet, len=%d, unicast=%d\n", outpkt->write_offset, outpkt->unicast_reply));
-    if (outpkt->unicast_reply) {
       res = udp_sendto_if(mdns_pcb, outpkt->pbuf, &outpkt->dest_addr, outpkt->dest_port, outpkt->netif);
-    } else {
-      res = udp_sendto_if(mdns_pcb, outpkt->pbuf, mcast_destaddr, LWIP_IANA_PORT_MDNS, outpkt->netif);
->>>>>>> d73efd7d
     }
   }
 
@@ -1999,16 +1967,10 @@
     }
   }
 
-<<<<<<< HEAD
   announce->dest_port = LWIP_IANA_PORT_MDNS;
   ip_addr_copy(announce->dest_addr, *destination);
-  mdns_send_outpacket(announce, 1);
+  mdns_send_outpacket(announce, 1, DNS_FLAG1_RESPONSE | DNS_FLAG1_AUTHORATIVE);
   mem_free(announce);
-=======
-  announce.dest_port = LWIP_IANA_PORT_MDNS;
-  SMEMCPY(&announce.dest_addr, destination, sizeof(announce.dest_addr));
-  mdns_send_outpacket(&announce, DNS_FLAG1_RESPONSE | DNS_FLAG1_AUTHORATIVE);
->>>>>>> d73efd7d
 }
 
 /**
@@ -2027,20 +1989,16 @@
   err_t res;
   struct mdns_host *mdns = NETIF_TO_HOST(pkt->netif);
 
-<<<<<<< HEAD
-  reply = mdns_alloc_outpacket(pkt);
-  if (reply == NULL) {
-    return;
-  }
-=======
   if (mdns->probing_state != MDNS_PROBING_COMPLETE) {
     /* Don't answer questions until we've verified our domains via probing */
     /* @todo we should check incoming questions during probing for tiebreaking */
     return;
   }
 
-  mdns_init_outpacket(&reply, pkt);
->>>>>>> d73efd7d
+  reply = mdns_alloc_outpacket(pkt);
+  if (reply == NULL) {
+    return;
+  }
 
   while (pkt->questions_left) {
     struct mdns_question *q;
@@ -2075,12 +2033,8 @@
 
     if (replies && reply->legacy_query) {
       /* Add question to reply packet (legacy packet only has 1 question) */
-<<<<<<< HEAD
       res = mdns_add_question(reply, q->info.domain, q->info.type, q->info.klass, 0);
-=======
-      res = mdns_add_question(&reply, &q.info.domain, q.info.type, q.info.klass, 0);
-      reply.questions = 1;
->>>>>>> d73efd7d
+      reply->questions = 1;
       if (res != ERR_OK) {
         mdns_question_free(q);
         goto cleanup;
@@ -2271,11 +2225,7 @@
     mdns_answer_free(ans);
   }
 
-<<<<<<< HEAD
-  mdns_send_outpacket(reply, 0);
-=======
-  mdns_send_outpacket(&reply, DNS_FLAG1_RESPONSE | DNS_FLAG1_AUTHORATIVE);
->>>>>>> d73efd7d
+  mdns_send_outpacket(reply, 0, DNS_FLAG1_RESPONSE | DNS_FLAG1_AUTHORATIVE);
 
 cleanup:
   if (reply->pbuf) {
@@ -2317,25 +2267,22 @@
     }
 
     LWIP_DEBUGF(MDNS_DEBUG, ("MDNS: Answer for domain "));
-<<<<<<< HEAD
     mdns_domain_debug_print(ans->info.domain);
     LWIP_DEBUGF(MDNS_DEBUG, (" type %d class %d\n", ans->info.type, ans->info.klass));
-    mdns_answer_free(ans);
-=======
-    mdns_domain_debug_print(&ans.info.domain);
-    LWIP_DEBUGF(MDNS_DEBUG, (" type %d class %d\n", ans.info.type, ans.info.klass));
 
     /*"Apparently conflicting Multicast DNS responses received *before* the first probe packet is sent MUST
       be silently ignored" so drop answer if we haven't started probing yet*/
     if ((mdns->probing_state == MDNS_PROBING_ONGOING) && (mdns->probes_sent > 0)) {
-      struct mdns_domain domain;
       u8_t i;
       u8_t conflict = 0;
 
-      res = mdns_build_host_domain(&domain, mdns);
-      if (res == ERR_OK && mdns_domain_eq(&ans.info.domain, &domain)) {
-        LWIP_DEBUGF(MDNS_DEBUG, ("MDNS: Probe response matches host domain!"));
-        conflict = 1;
+      struct mdns_domain *host_domain = mdns_build_host_domain(mdns);
+      if (host_domain) {
+	if (mdns_domain_eq(ans->info.domain, host_domain)) {
+	  LWIP_DEBUGF(MDNS_DEBUG, ("MDNS: Probe response matches host domain!"));
+	  conflict = 1;
+	}
+	mdns_domain_free(host_domain);
       }
 
       for (i = 0; i < MDNS_MAX_SERVICES; i++) {
@@ -2343,11 +2290,14 @@
         if (!service) {
           continue;
         }
-        res = mdns_build_service_domain(&domain, service, 1);
-        if ((res == ERR_OK) && mdns_domain_eq(&ans.info.domain, &domain)) {
-          LWIP_DEBUGF(MDNS_DEBUG, ("MDNS: Probe response matches service domain!"));
-          conflict = 1;
-        }
+        struct mdns_domain *domain = mdns_build_service_domain(service, 1);
+	if (domain) {
+	  if (mdns_domain_eq(ans->info.domain, domain)) {
+	    LWIP_DEBUGF(MDNS_DEBUG, ("MDNS: Probe response matches service domain!"));
+	    conflict = 1;
+	  }
+	  mdns_domain_free(domain);
+	}
       }
 
       if (conflict != 0) {
@@ -2357,7 +2307,8 @@
         }
       }
     }
->>>>>>> d73efd7d
+
+    mdns_answer_free(ans);
   }
 }
 
@@ -2477,46 +2428,58 @@
 mdns_send_probe(struct netif* netif, const ip_addr_t *destination)
 {
   struct mdns_host* mdns;
-  struct mdns_outpacket pkt;
-  struct mdns_domain domain;
+  struct mdns_outpacket *pkt;
   u8_t i;
   err_t res;
 
   mdns = NETIF_TO_HOST(netif);
 
-  memset(&pkt, 0, sizeof(pkt));
-  pkt.netif = netif;
+  pkt = (struct mdns_outpacket *)mem_calloc(1, sizeof(struct mdns_outpacket));
+  if (pkt == NULL) {
+    return ERR_MEM;
+  }
+
+  pkt->netif = netif;
 
   /* Add unicast questions with rtype ANY for all our desired records */
-  mdns_build_host_domain(&domain, mdns);
-  res = mdns_add_question(&pkt, &domain, DNS_RRTYPE_ANY, DNS_RRCLASS_IN, 1);
+  struct mdns_domain *host_domain = mdns_build_host_domain(mdns);
+  if (!host_domain) {
+    res = ERR_MEM;
+  }
+  res = mdns_add_question(pkt, host_domain, DNS_RRTYPE_ANY, DNS_RRCLASS_IN, 1);
+  mem_free(host_domain);
   if (res != ERR_OK) {
     goto cleanup;
   }
-  pkt.questions++;
+  pkt->questions++;
   for (i = 0; i < MDNS_MAX_SERVICES; i++) {
     struct mdns_service* service = mdns->services[i];
     if (!service) {
       continue;
     }
-    mdns_build_service_domain(&domain, service, 1);
-    res = mdns_add_question(&pkt, &domain, DNS_RRTYPE_ANY, DNS_RRCLASS_IN, 1);
+    struct mdns_domain *domain = mdns_build_service_domain(service, 1);
+    if (!domain) {
+      res = ERR_MEM;
+      goto cleanup;
+    }
+    res = mdns_add_question(pkt, domain, DNS_RRTYPE_ANY, DNS_RRCLASS_IN, 1);
+    mdns_domain_free(domain);
     if (res != ERR_OK) {
       goto cleanup;
     }
-    pkt.questions++;
+    pkt->questions++;
   }
 
   /* Add answers to the questions above into the authority section for tiebreaking */
 #if LWIP_IPV4
   if (!ip4_addr_isany_val(*netif_ip4_addr(netif))) {
-    pkt.host_replies = REPLY_HOST_A;
+    pkt->host_replies = REPLY_HOST_A;
   }
 #endif
 #if LWIP_IPV6
   for (i = 0; i < LWIP_IPV6_NUM_ADDRESSES; i++) {
     if (ip6_addr_isvalid(netif_ip6_addr_state(netif, i))) {
-      pkt.host_replies |= REPLY_HOST_AAAA;
+      pkt->host_replies |= REPLY_HOST_AAAA;
     }
   }
 #endif
@@ -2524,20 +2487,21 @@
   for (i = 0; i < MDNS_MAX_SERVICES; i++) {
     struct mdns_service *serv = mdns->services[i];
     if (serv) {
-      pkt.serv_replies[i] = REPLY_SERVICE_SRV | REPLY_SERVICE_TXT;
-    }
-  }
-
-  pkt.tx_id = 0;
-  pkt.dest_port = LWIP_IANA_PORT_MDNS;
-  SMEMCPY(&pkt.dest_addr, destination, sizeof(pkt.dest_addr));
-  res = mdns_send_outpacket(&pkt, 0);
+      pkt->serv_replies[i] = REPLY_SERVICE_SRV | REPLY_SERVICE_TXT;
+    }
+  }
+
+  pkt->tx_id = 0;
+  pkt->dest_port = LWIP_IANA_PORT_MDNS;
+  SMEMCPY(pkt->dest_addr, destination, sizeof(pkt->dest_addr));
+  res = mdns_send_outpacket(pkt, 1, 0);
 
 cleanup:
-  if (pkt.pbuf) {
-    pbuf_free(pkt.pbuf);
-    pkt.pbuf = NULL;
-  }
+  if (pkt->pbuf) {
+    pbuf_free(pkt->pbuf);
+    pkt->pbuf = NULL;
+  }
+  mem_free(pkt);
   return res;
 }
 
@@ -2652,20 +2616,10 @@
   mdns = NETIF_TO_HOST(netif);
   LWIP_ERROR("mdns_resp_remove_netif: Not an active netif", (mdns != NULL), return ERR_VAL);
 
-<<<<<<< HEAD
-=======
   if (mdns->probing_state == MDNS_PROBING_ONGOING) {
     sys_untimeout(mdns_probe, netif);
   }
 
-  for (i = 0; i < MDNS_MAX_SERVICES; i++) {
-    struct mdns_service *service = mdns->services[i];
-    if (service) {
-      mem_free(service);
-    }
-  }
-
->>>>>>> d73efd7d
   /* Leave multicast groups */
 #if LWIP_IPV4
   igmp_leavegroup_netif(netif, ip_2_ip4(&v4group));
@@ -2701,8 +2655,10 @@
   mdns = NETIF_TO_HOST(netif);
   LWIP_ERROR("mdns_resp_rename_netif: Not an mdns netif", (mdns != NULL), return ERR_VAL);
 
-  MEMCPY(&mdns->name, hostname, LWIP_MIN(MDNS_LABEL_MAXLEN, len));
-  mdns->name[len] = '\0'; /* null termination in case new name is shorter than previous */
+  mdns->name = STRNDUP(hostname, MDNS_LABEL_MAXLEN);
+  if (mdns->name == NULL) {
+    return ERR_MEM;
+  }
 
   mdns_resp_restart(netif);
 
@@ -2804,6 +2760,34 @@
 
 /**
  * @ingroup mdns
+ * Call this function from inside the service_get_txt_fn_t callback to add text data.
+ * Buffer for TXT data is 256 bytes, and each field is prefixed with a length byte.
+ * @param service The service provided to the get_txt callback
+ * @param txt String to add to the TXT field.
+ * @param txt_len Length of string
+ * @return ERR_OK if the string was added to the reply, an err_t otherwise
+ */
+err_t
+mdns_resp_add_service_txtitem(struct mdns_service *service, const char *txt, u8_t txt_len)
+{
+  struct mdns_domain *txtdata;
+  LWIP_ASSERT_CORE_LOCKED();
+  LWIP_ASSERT("mdns_resp_add_service_txtitem: service != NULL", service);
+
+  /* Use a mdns_domain struct to store txt chunks since it is the same encoding */
+  txtdata = service->txtdata;
+  if (txtdata == NULL) {
+    txtdata = mdns_domain_alloc();
+    service->txtdata = txtdata;
+  }
+  if (txtdata == NULL) {
+    return ERR_MEM;
+  }
+  return mdns_domain_add_label(txtdata, txt, txt_len);
+}
+
+/**
+ * @ingroup mdns
  * Update name for an MDNS service.
  * @param netif The network interface to activate.
  * @param slot The service slot number returned by mdns_resp_add_service
@@ -2828,40 +2812,14 @@
 
   srv = mdns->services[slot];
 
-  MEMCPY(&srv->name, name, LWIP_MIN(MDNS_LABEL_MAXLEN, len));
-  srv->name[len] = '\0'; /* null termination in case new name is shorter than previous */
+  srv->name = STRNDUP(name, MDNS_LABEL_MAXLEN);
+  if (srv->name == NULL) {
+    return ERR_MEM;
+  }
 
   mdns_resp_restart(netif);
 
   return ERR_OK;
-}
-
-/**
- * @ingroup mdns
- * Call this function from inside the service_get_txt_fn_t callback to add text data.
- * Buffer for TXT data is 256 bytes, and each field is prefixed with a length byte.
- * @param service The service provided to the get_txt callback
- * @param txt String to add to the TXT field.
- * @param txt_len Length of string
- * @return ERR_OK if the string was added to the reply, an err_t otherwise
- */
-err_t
-mdns_resp_add_service_txtitem(struct mdns_service *service, const char *txt, u8_t txt_len)
-{
-  struct mdns_domain *txtdata;
-  LWIP_ASSERT_CORE_LOCKED();
-  LWIP_ASSERT("mdns_resp_add_service_txtitem: service != NULL", service);
-
-  /* Use a mdns_domain struct to store txt chunks since it is the same encoding */
-  txtdata = service->txtdata;
-  if (txtdata == NULL) {
-    txtdata = mdns_domain_alloc();
-    service->txtdata = txtdata;
-  }
-  if (txtdata == NULL) {
-    return ERR_MEM;
-  }
-  return mdns_domain_add_label(txtdata, txt, txt_len);
 }
 
 static volatile u8_t mdns_announce_pending;
@@ -2873,13 +2831,9 @@
 static void
 mdns_announce_callback(struct netif *netif)
 {
-<<<<<<< HEAD
+  struct mdns_host* mdns;
+
   mdns_announce_pending = 0;
-=======
-  struct mdns_host* mdns;
-  LWIP_ASSERT_CORE_LOCKED();
-  LWIP_ERROR("mdns_resp_announce: netif != NULL", (netif != NULL), return);
->>>>>>> d73efd7d
 
   mdns = NETIF_TO_HOST(netif);
   if (mdns == NULL) {
@@ -2897,41 +2851,6 @@
     }
 #endif
   } /* else: ip address changed while probing was ongoing? @todo reset counter to restart? */
-}
-
-/** Register a callback function that is called if probing is completed successfully
- * or with a conflict. */
-void
-mdns_resp_register_name_result_cb(mdns_name_result_cb_t cb)
-{
-  mdns_name_result_cb = cb;
-}
-
-/**
- * @ingroup mdns
- * Restart mdns responder. Call this when cable is connected after being disconnected or
- * administrative interface is set up after being down
- * @param netif The network interface to send on
- */
-void
-mdns_resp_restart(struct netif *netif)
-{
-  struct mdns_host* mdns;
-  LWIP_ASSERT_CORE_LOCKED();
-  LWIP_ERROR("mdns_resp_restart: netif != NULL", (netif != NULL), return);
-
-  mdns = NETIF_TO_HOST(netif);
-  if (mdns == NULL) {
-    return;
-  }
-
-  if (mdns->probing_state == MDNS_PROBING_ONGOING) {
-    sys_untimeout(mdns_probe, netif);
-  }
-  /* @todo if we've failed 15 times within a 10 second period we MUST wait 5 seconds (or wait 5 seconds every time except first)*/
-  mdns->probes_sent = 0;
-  mdns->probing_state = MDNS_PROBING_ONGOING;
-  sys_timeout(MDNS_INITIAL_PROBE_DELAY_MS, mdns_probe, netif);
 }
 
 /**
@@ -2958,6 +2877,41 @@
     mdns_announce_callback(netif);
 #endif
   }
+}
+
+/** Register a callback function that is called if probing is completed successfully
+ * or with a conflict. */
+void
+mdns_resp_register_name_result_cb(mdns_name_result_cb_t cb)
+{
+  mdns_name_result_cb = cb;
+}
+
+/**
+ * @ingroup mdns
+ * Restart mdns responder. Call this when cable is connected after being disconnected or
+ * administrative interface is set up after being down
+ * @param netif The network interface to send on
+ */
+void
+mdns_resp_restart(struct netif *netif)
+{
+  struct mdns_host* mdns;
+  LWIP_ASSERT_CORE_LOCKED();
+  LWIP_ERROR("mdns_resp_restart: netif != NULL", (netif != NULL), return);
+
+  mdns = NETIF_TO_HOST(netif);
+  if (mdns == NULL) {
+    return;
+  }
+
+  if (mdns->probing_state == MDNS_PROBING_ONGOING) {
+    sys_untimeout(mdns_probe, netif);
+  }
+  /* @todo if we've failed 15 times within a 10 second period we MUST wait 5 seconds (or wait 5 seconds every time except first)*/
+  mdns->probes_sent = 0;
+  mdns->probing_state = MDNS_PROBING_ONGOING;
+  sys_timeout(MDNS_INITIAL_PROBE_DELAY_MS, mdns_probe, netif);
 }
 
 /**
