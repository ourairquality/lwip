--- conflicted
+++ resolved
@@ -204,15 +204,13 @@
   u16_t additional_left;
   /** Chained list of known answer received after a truncated question */
   struct mdns_packet *next_answer;
-  /** Chained list of truncated question that are waiting */
+  /** Chained list of truncated questions that are waiting */
   struct mdns_packet *next_tc_question;
 };
 
 /* list of received questions with TC flags set, waiting for known answers */
 static struct mdns_packet *pending_tc_questions;
-
-/* pool of received packets */
-LWIP_MEMPOOL_DECLARE(MDNS_PKTS, MDNS_MAX_STORED_PKTS, sizeof (struct mdns_packet), "Stored mDNS packets")
+static u8_t stored_packets_count;
 
 struct mdns_question {
   struct mdns_rr_info info;
@@ -1026,13 +1024,7 @@
 static void
 mdns_handle_probe_tiebreaking(struct netif *netif, struct mdns_packet *pkt)
 {
-<<<<<<< HEAD
-  struct mdns_host *mdns = NETIF_TO_HOST(netif);
   struct mdns_question *my_q = NULL;
-=======
-  struct mdns_question pkt_q, my_q, q_dummy;
-  struct mdns_answer pkt_a, my_a;
->>>>>>> bb31fbd7
   struct mdns_outmsg myprobe_msg;
   struct mdns_outpacket myprobe_outpkt;
   struct mdns_packet myprobe_inpkt;
@@ -1934,7 +1926,7 @@
 {
   struct mdns_packet *pkt = (struct mdns_packet *)arg;
   struct netif *from = netif_get_by_index(pkt->pbuf->if_idx);
-  /* timer as elapsed, now handle this question */
+  /* timer has elapsed, now handle this question */
   mdns_handle_question(pkt, from);
   /* remove from pending list */
   if (pending_tc_questions == pkt) {
@@ -1953,10 +1945,12 @@
     struct mdns_packet *ans = pkt->next_answer;
     pkt->next_answer = ans->next_answer;
     pbuf_free(ans->pbuf);
-    LWIP_MEMPOOL_FREE(MDNS_PKTS, ans);
+    mem_free(ans);
+    stored_packets_count--;
   }
   pbuf_free(pkt->pbuf);
-  LWIP_MEMPOOL_FREE(MDNS_PKTS, pkt);
+  mem_free(pkt);
+  stored_packets_count--;
 }
 
 /**
@@ -2166,21 +2160,15 @@
       struct mdns_domain *host_domain;
       u8_t i;
 
-<<<<<<< HEAD
       host_domain = mdns_build_host_domain(mdns);
       if (host_domain) {
-        if (mdns_domain_eq(ans->info.domain, host_domain)) {
+        u8_t domains_eq = mdns_domain_eq(ans->info.domain, host_domain);
+        mdns_domain_free(host_domain);
+        if (domains_eq) {
           LWIP_DEBUGF(MDNS_DEBUG, ("MDNS: Probe response matches host domain!"));
-          conflict = 1;
-        }
-        mdns_domain_free(host_domain);
-=======
-      res = mdns_build_host_domain(&domain, mdns);
-      if (res == ERR_OK && mdns_domain_eq(&ans.info.domain, &domain)) {
-        LWIP_DEBUGF(MDNS_DEBUG, ("MDNS: Probe response matches host domain!"));
-        mdns_probe_conflict(netif, 0);
-        break;
->>>>>>> bb31fbd7
+          mdns_probe_conflict(netif, 0);
+          break;
+        }
       }
 
       for (i = 0; i < MDNS_MAX_SERVICES; i++) {
@@ -2189,21 +2177,15 @@
         if (!service) {
           continue;
         }
-<<<<<<< HEAD
         domain = mdns_build_service_domain(service, 1);
         if (domain) {
-          if (mdns_domain_eq(ans->info.domain, domain)) {
+          u8_t domains_eq = mdns_domain_eq(ans->info.domain, domain);
+          if (domains_eq) {
             LWIP_DEBUGF(MDNS_DEBUG, ("MDNS: Probe response matches service domain!"));
-            conflict = 1;
+            mdns_probe_conflict(netif, i + 1);
+            break;
           }
           mdns_domain_free(domain);
-=======
-        res = mdns_build_service_domain(&domain, service, 1);
-        if ((res == ERR_OK) && mdns_domain_eq(&ans.info.domain, &domain)) {
-          LWIP_DEBUGF(MDNS_DEBUG, ("MDNS: Probe response matches service domain!"));
-          mdns_probe_conflict(netif, i + 1);
-          break;
->>>>>>> bb31fbd7
         }
       }
       if (i < MDNS_MAX_SERVICES)
@@ -2448,48 +2430,44 @@
   if (hdr->flags1 & DNS_FLAG1_RESPONSE) {
     mdns_handle_response(packet, recv_netif);
   } else {
-<<<<<<< HEAD
-    mdns_handle_question(packet, recv_netif);
-=======
-    if (packet.questions && hdr.flags1 & DNS_FLAG1_TRUNC) {
+    if (packet->questions && hdr->flags1 & DNS_FLAG1_TRUNC) {
       /* this is a new truncated question */
-      struct mdns_packet *pkt = (struct mdns_packet *)LWIP_MEMPOOL_ALLOC(MDNS_PKTS);
-      if (!pkt)
+      if (stored_packets_count >= MDNS_MAX_STORED_PKTS)
         goto dealloc; /* don't reply truncated question if alloc error */
-      SMEMCPY(pkt, &packet, sizeof(packet));
       /* insert this question in pending list */
-      pkt->next_tc_question = pending_tc_questions;
-      pending_tc_questions = pkt;
+      packet->next_tc_question = pending_tc_questions;
+      pending_tc_questions = packet;
+      stored_packets_count++;
       /* question with truncated flags, need to wait 400-500ms before replying */
-      sys_timeout(MDNS_RESPONSE_TC_DELAY_MS, mdns_handle_tc_question, pkt);
-      /* return without dealloc pbuf */
+      sys_timeout(MDNS_RESPONSE_TC_DELAY_MS, mdns_handle_tc_question, packet);
+      /* return without dealloc packet or pbuf */
+      mem_free(hdr);
       return;
     }
-    else if (!packet.questions && packet.answers && pending_tc_questions) {
+    else if (!packet->questions && packet->answers && pending_tc_questions) {
       /* this packet is a known-answer packet for a truncated question previously received */
       struct mdns_packet *q = pending_tc_questions;
       while (q) {
-        if ((packet.source_port == q->source_port) &&
-            ip_addr_cmp(&packet.source_addr, &q->source_addr))
+        if ((packet->source_port == q->source_port) &&
+            ip_addr_cmp(&packet->source_addr, &q->source_addr))
           break;
         q = q->next_tc_question;
       }
       if (q) {
         /* found question from the same source */
-        struct mdns_packet *pkt = (struct mdns_packet *)LWIP_MEMPOOL_ALLOC(MDNS_PKTS);
-        if (!pkt)
+        if (stored_packets_count >= MDNS_MAX_STORED_PKTS)
           goto dealloc; /* don't reply truncated question if alloc error */
-        SMEMCPY(pkt, &packet, sizeof(packet));
-        /* insert this known-ansert in question */
-        pkt->next_answer = q->next_answer;
-        q->next_answer = pkt;
+        /* insert this known-answer in question */
+        packet->next_answer = q->next_answer;
+        q->next_answer = packet;
+        stored_packets_count++;
         /* nothing more to do */
+        mem_free(hdr);
         return;
       }
     }
     /* if previous tests fail, handle this question normally */
-    mdns_handle_question(&packet, recv_netif);
->>>>>>> bb31fbd7
+    mdns_handle_question(packet, recv_netif);
   }
 
 dealloc:
@@ -3160,7 +3138,6 @@
 #if LWIP_MDNS_SEARCH
   memset(mdns_requests, 0, sizeof(mdns_requests));
 #endif
-  LWIP_MEMPOOL_INIT(MDNS_PKTS);
   mdns_pcb = udp_new_ip_type(IPADDR_TYPE_ANY);
   LWIP_ASSERT("Failed to allocate pcb", mdns_pcb != NULL);
 #if LWIP_MULTICAST_TX_OPTIONS
