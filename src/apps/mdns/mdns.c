/**
 * @file
 * MDNS responder implementation
 *
 * @defgroup mdns MDNS
 * @ingroup apps
 *
 * RFC 6762 - Multicast DNS\n
 * RFC 6763 - DNS-Based Service Discovery\n
 *
 * @verbinclude mdns.txt
 *
 * Things left to implement:
 * -------------------------
 *
 * - Probing/conflict resolution
 * - Sending goodbye messages (zero ttl) - shutdown, DHCP lease about to expire, DHCP turned off...
 * - Checking that source address of unicast requests are on the same network
 * - Limiting multicast responses to 1 per second per resource record
 * - Fragmenting replies if required
 * - Handling multi-packet known answers
 * - Individual known answer detection for all local IPv6 addresses
 * - Dynamic size of outgoing packet
 */

/*
 * Copyright (c) 2015 Verisure Innovation AB
 * All rights reserved.
 *
 * Redistribution and use in source and binary forms, with or without modification,
 * are permitted provided that the following conditions are met:
 *
 * 1. Redistributions of source code must retain the above copyright notice,
 *    this list of conditions and the following disclaimer.
 * 2. Redistributions in binary form must reproduce the above copyright notice,
 *    this list of conditions and the following disclaimer in the documentation
 *    and/or other materials provided with the distribution.
 * 3. The name of the author may not be used to endorse or promote products
 *    derived from this software without specific prior written permission.
 *
 * THIS SOFTWARE IS PROVIDED BY THE AUTHOR ``AS IS'' AND ANY EXPRESS OR IMPLIED
 * WARRANTIES, INCLUDING, BUT NOT LIMITED TO, THE IMPLIED WARRANTIES OF
 * MERCHANTABILITY AND FITNESS FOR A PARTICULAR PURPOSE ARE DISCLAIMED. IN NO EVENT
 * SHALL THE AUTHOR BE LIABLE FOR ANY DIRECT, INDIRECT, INCIDENTAL, SPECIAL,
 * EXEMPLARY, OR CONSEQUENTIAL DAMAGES (INCLUDING, BUT NOT LIMITED TO, PROCUREMENT
 * OF SUBSTITUTE GOODS OR SERVICES; LOSS OF USE, DATA, OR PROFITS; OR BUSINESS
 * INTERRUPTION) HOWEVER CAUSED AND ON ANY THEORY OF LIABILITY, WHETHER IN
 * CONTRACT, STRICT LIABILITY, OR TORT (INCLUDING NEGLIGENCE OR OTHERWISE) ARISING
 * IN ANY WAY OUT OF THE USE OF THIS SOFTWARE, EVEN IF ADVISED OF THE POSSIBILITY
 * OF SUCH DAMAGE.
 *
 * This file is part of the lwIP TCP/IP stack.
 *
 * Author: Erik Ekman <erik@kryo.se>
 *
 */

#include "lwip/apps/mdns.h"
#include "lwip/apps/mdns_priv.h"
#include "lwip/netif.h"
#include "lwip/udp.h"
#include "lwip/ip_addr.h"
#include "lwip/mem.h"
#include "lwip/timeouts.h"
#include "lwip/prot/dns.h"
#include "lwip/prot/iana.h"

#include <string.h>

#if LWIP_MDNS_RESPONDER

#if (LWIP_IPV4 && !LWIP_IGMP)
#error "If you want to use MDNS with IPv4, you have to define LWIP_IGMP=1 in your lwipopts.h"
#endif
#if (LWIP_IPV6 && !LWIP_IPV6_MLD)
#error "If you want to use MDNS with IPv6, you have to define LWIP_IPV6_MLD=1 in your lwipopts.h"
#endif
#if (!LWIP_UDP)
#error "If you want to use MDNS, you have to define LWIP_UDP=1 in your lwipopts.h"
#endif

#if MEM_LIBC_MALLOC
#define STRNDUP(s, n) strndup(s, n)
#else
#define STRNDUP(s, n) mem_strndup(s, n)
char * mem_strndup(const char *s, size_t n);
char *
mem_strndup(const char *s, size_t n)
{
  size_t len = 0;
  char *copy;

  while (n-- > 0 && s[len]) {
    len++;
  }

  copy = (char *) mem_malloc(len + 1);
  if (copy) {
    memcpy(copy, s, len);
    copy[len] = '\0';
  }
  return copy;
}
#endif

#if LWIP_IPV4
#include "lwip/igmp.h"
/* IPv4 multicast group 224.0.0.251 */
static const ip_addr_t v4group = DNS_MQUERY_IPV4_GROUP_INIT;
#endif

#if LWIP_IPV6
#include "lwip/mld6.h"
/* IPv6 multicast group FF02::FB */
static const ip_addr_t v6group = DNS_MQUERY_IPV6_GROUP_INIT;
#endif

#define MDNS_TTL  255

/* Stored offsets to beginning of domain names
 * Used for compression.
 */
#define NUM_DOMAIN_OFFSETS 10
#define DOMAIN_JUMP_SIZE 2
#define DOMAIN_JUMP 0xc000

static u8_t mdns_netif_client_id;
static struct udp_pcb *mdns_pcb;
NETIF_DECLARE_EXT_CALLBACK(netif_callback)

#define NETIF_TO_HOST(netif) (struct mdns_host*)(netif_get_client_data(netif, mdns_netif_client_id))

#define TOPDOMAIN_LOCAL "local"

#define REVERSE_PTR_TOPDOMAIN "arpa"
#define REVERSE_PTR_V4_DOMAIN "in-addr"
#define REVERSE_PTR_V6_DOMAIN "ip6"

#define SRV_PRIORITY 0
#define SRV_WEIGHT   0

/* Payload size allocated for each outgoing UDP packet */
#define OUTPACKET_SIZE 500

/* Lookup from hostname -> IPv4 */
#define REPLY_HOST_A            0x01
/* Lookup from IPv4/v6 -> hostname */
#define REPLY_HOST_PTR_V4       0x02
/* Lookup from hostname -> IPv6 */
#define REPLY_HOST_AAAA         0x04
/* Lookup from hostname -> IPv6 */
#define REPLY_HOST_PTR_V6       0x08

/* Lookup for service types */
#define REPLY_SERVICE_TYPE_PTR  0x10
/* Lookup for instances of service */
#define REPLY_SERVICE_NAME_PTR  0x20
/* Lookup for location of service instance */
#define REPLY_SERVICE_SRV       0x40
/* Lookup for text info on service instance */
#define REPLY_SERVICE_TXT       0x80

static const char *dnssd_protos[] = {
  "_udp", /* DNSSD_PROTO_UDP */
  "_tcp", /* DNSSD_PROTO_TCP */
};

struct mdns_domain *
mdns_domain_alloc(void)
{
  return (struct mdns_domain *)mem_calloc(1, sizeof(struct mdns_domain));
}

void
mdns_domain_free(struct mdns_domain *domain)
{
  u8_t *name = domain->name;
  if (name) {
    domain->name = NULL;
    mem_free(name);
  }
  mem_free(domain);
}

static err_t
mdns_domain_ensure_name(struct mdns_domain *domain, u16_t length)
{
  LWIP_ASSERT("mdns_domain_ensure_name: length overflow", length <= MDNS_DOMAIN_MAXLEN);
  if (!domain->name) {
    domain->name = (u8_t *)mem_malloc(length);
    if (!domain->name) {
      return ERR_MEM;
    }
    domain->storage_length = length;
  } else if (length > domain->storage_length) {
    u8_t *new_name = (u8_t *)mem_malloc(length);
    if (!new_name) {
      return ERR_MEM;
    }
    memcpy(new_name, domain->name, domain->storage_length);
    mem_free(domain->name);
    domain->name = new_name;
    domain->storage_length = length;
  }
  return ERR_OK;
}

/** Description of a service */
struct mdns_service {
  /** TXT record to answer with */
  struct mdns_domain *txtdata;
  /** Name of service, like 'myweb' */
  char *name;
  /** Type of service, like '_http' */
  char *service;
  /** Callback function and userdata
   * to update txtdata buffer */
  service_get_txt_fn_t txt_fn;
  void *txt_userdata;
  /** TTL in seconds of SRV/TXT replies */
  u32_t dns_ttl;
  /** Protocol, TCP or UDP */
  u16_t proto;
  /** Port of the service */
  u16_t port;
};

static struct mdns_service *
mdns_service_alloc(void)
{
  return (struct mdns_service *)mem_calloc(1, sizeof(struct mdns_service));
}

static void
mdns_service_free(struct mdns_service *srv)
{
  struct mdns_domain *domain = srv->txtdata;
  char *name = srv->name;
  char *service = srv->service;
  if (domain) {
    mdns_domain_free(srv->txtdata);
  }
  if (name) {
    mem_free(name);
  }
  if (service) {
    mem_free(service);
  }
  mem_free(srv);
}

/** Description of a host/netif */
struct mdns_host {
  /** Hostname */
  char *name;
  /** Pointer to services */
  struct mdns_service *services[MDNS_MAX_SERVICES];
  /** TTL in seconds of A/AAAA/PTR replies */
  u32_t dns_ttl;
};

static void
mdns_host_free(struct mdns_host *mdns)
{
  int i;
  char *name = mdns->name;

  if (name) {
    mem_free(name);
  }

  for (i = 0; i < MDNS_MAX_SERVICES; i++) {
    struct mdns_service *service = mdns->services[i];
    if (service) {
      mdns_service_free(service);
    }
  }

  mem_free(mdns);
}

/** Information about received packet */
struct mdns_packet {
  /** Sender IP/port */
  ip_addr_t source_addr;
  u16_t source_port;
  /** If packet was received unicast */
  u16_t recv_unicast;
  /** Netif that received the packet */
  struct netif *netif;
  /** Packet data */
  struct pbuf *pbuf;
  /** Current parsing offset in packet */
  u16_t parse_offset;
  /** Identifier. Used in legacy queries */
  u16_t tx_id;
  /** Number of questions in packet,
   *  read from packet header */
  u16_t questions;
  /** Number of unparsed questions */
  u16_t questions_left;
  /** Number of answers in packet,
   *  (sum of normal, authorative and additional answers)
   *  read from packet header */
  u16_t answers;
  /** Number of unparsed answers */
  u16_t answers_left;
};

/** Information about outgoing packet */
struct mdns_outpacket {
  /** Netif to send the packet on */
  struct netif *netif;
  /** Packet data */
  struct pbuf *pbuf;
  /** Current write offset in packet */
  u16_t write_offset;
  /** Identifier. Used in legacy queries */
  u16_t tx_id;
  /** Destination IP/port if sent unicast */
  ip_addr_t dest_addr;
  u16_t dest_port;
  /** Number of questions written */
  u16_t questions;
  /** Number of normal answers written */
  u16_t answers;
  /** Number of additional answers written */
  u16_t additional;
  /** Offsets for written domain names in packet.
   *  Used for compression */
  u16_t domain_offsets[NUM_DOMAIN_OFFSETS];
  /** If all answers in packet should set cache_flush bit */
  u8_t cache_flush;
  /** If reply should be sent unicast */
  u8_t unicast_reply;
  /** If legacy query. (tx_id needed, and write
   *  question again in reply before answer) */
  u8_t legacy_query;
  /* Reply bitmask for host information */
  u8_t host_replies;
  /* Bitmask for which reverse IPv6 hosts to answer */
  u8_t host_reverse_v6_replies;
  /* Reply bitmask per service */
  u8_t serv_replies[MDNS_MAX_SERVICES];
};

/** Domain, type and class.
 *  Shared between questions and answers */
struct mdns_rr_info {
  struct mdns_domain *domain;
  u16_t type;
  u16_t klass;
};

/** Information about outgoing packet */
struct mdns_async_outpacket {
  /** Netif to send the packet on */
  struct netif *netif;
  /** Packet data */
  struct pbuf *pbuf;
  /** Destination IP */
  ip_addr_t dest_addr;
  /** Destination port */
  u16_t dest_port;
};

struct mdns_question {
  struct mdns_rr_info info;
  /** unicast reply requested */
  u16_t unicast;
};

static struct mdns_question *
mdns_question_alloc(void)
{
  return (struct mdns_question *)mem_calloc(1, sizeof(struct mdns_question));
}

static void
mdns_question_free(struct mdns_question *q)
{
  struct mdns_domain *domain = q->info.domain;
  if (domain) {
    mdns_domain_free(q->info.domain);
  }
  mem_free(q);
}

struct mdns_answer {
  struct mdns_rr_info info;
  /** cache flush command bit */
  u16_t cache_flush;
  /* Validity time in seconds */
  u32_t ttl;
  /** Length of variable answer */
  u16_t rd_length;
  /** Offset of start of variable answer in packet */
  u16_t rd_offset;
};

static struct mdns_answer *
mdns_answer_alloc(void)
{
  return (struct mdns_answer *)mem_calloc(1, sizeof(struct mdns_answer));
}

static void
mdns_answer_free(struct mdns_answer *q)
{
  struct mdns_domain *domain = q->info.domain;
  if (domain) {
    mdns_domain_free(q->info.domain);
  }
  mem_free(q);
}

static err_t
mdns_domain_add_label_base(struct mdns_domain *domain, u8_t len)
{
  u16_t required;
  if (len > MDNS_LABEL_MAXLEN) {
    return ERR_VAL;
  }
  required = domain->length + 1 + len;
  if (len > 0) {
    err_t err;
    if (required >= MDNS_DOMAIN_MAXLEN) {
      return ERR_VAL;
    }
    /* Allocate space for the expected zero marker. */
    err = mdns_domain_ensure_name(domain, required + 1);
    if (err != ERR_OK) {
      return err;
    }
  } else {
    /* Zero len. Allow only zero marker on last byte */
    err_t err;
    if (required > MDNS_DOMAIN_MAXLEN) {
      return ERR_VAL;
    }
    err = mdns_domain_ensure_name(domain, required);
    if (err != ERR_OK) {
      return err;
    }
  }

  domain->name[domain->length] = len;
  domain->length++;
  return ERR_OK;
}

/**
 * Add a label part to a domain
 * @param domain The domain to add a label to
 * @param label The label to add, like &lt;hostname&gt;, 'local', 'com' or ''
 * @param len The length of the label
 * @return ERR_OK on success, an err_t otherwise if label too long
 */
err_t
mdns_domain_add_label(struct mdns_domain *domain, const char *label, u8_t len)
{
  err_t err = mdns_domain_add_label_base(domain, len);
  if (err != ERR_OK) {
    return err;
  }
  if (len) {
    MEMCPY(&domain->name[domain->length], label, len);
    domain->length += len;
  }
  return ERR_OK;
}

/**
 * Add a label part to a domain (@see mdns_domain_add_label but copy directly from pbuf)
 */
static err_t
mdns_domain_add_label_pbuf(struct mdns_domain *domain, const struct pbuf *p, u16_t offset, u8_t len)
{
  err_t err = mdns_domain_add_label_base(domain, len);
  if (err != ERR_OK) {
    return err;
  }
  if (len) {
    if (pbuf_copy_partial(p, &domain->name[domain->length], len, offset) != len) {
      /* take back the ++ done before */
      domain->length--;
      return ERR_ARG;
    }
    domain->length += len;
  }
  return ERR_OK;
}

/**
 * Internal readname function with max 6 levels of recursion following jumps
 * while decompressing name
 */
static u16_t
mdns_readname_loop(struct pbuf *p, u16_t offset, struct mdns_domain *domain, unsigned depth)
{
  u8_t c;

  do {
    if (depth > 5) {
      /* Too many jumps */
      return MDNS_READNAME_ERROR;
    }

    c = pbuf_get_at(p, offset);
    offset++;

    /* is this a compressed label? */
    if ((c & 0xc0) == 0xc0) {
      u16_t jumpaddr;
      if (offset >= p->tot_len) {
        /* Make sure both jump bytes fit in the packet */
        return MDNS_READNAME_ERROR;
      }
      jumpaddr = (((c & 0x3f) << 8) | (pbuf_get_at(p, offset) & 0xff));
      offset++;
      if (jumpaddr >= SIZEOF_DNS_HDR && jumpaddr < p->tot_len) {
        u16_t res;
        /* Recursive call, maximum depth will be checked */
        res = mdns_readname_loop(p, jumpaddr, domain, depth + 1);
        /* Dont return offset since new bytes were not read (jumped to somewhere in packet) */
        if (res == MDNS_READNAME_ERROR) {
          return res;
        }
      } else {
        return MDNS_READNAME_ERROR;
      }
      break;
    }

    /* normal label */
    if (c <= MDNS_LABEL_MAXLEN) {
      err_t res;

      if (c + domain->length >= MDNS_DOMAIN_MAXLEN) {
        return MDNS_READNAME_ERROR;
      }
      res = mdns_domain_add_label_pbuf(domain, p, offset, c);
      if (res != ERR_OK) {
        return MDNS_READNAME_ERROR;
      }
      offset += c;
    } else {
      /* bad length byte */
      return MDNS_READNAME_ERROR;
    }
  } while (c != 0);

  return offset;
}

/**
 * Read possibly compressed domain name from packet buffer
 * @param p The packet
 * @param offset start position of domain name in packet
 * @param domain The domain name destination
 * @return The new offset after the domain, or MDNS_READNAME_ERROR
 *         if reading failed
 */
u16_t
mdns_readname(struct pbuf *p, u16_t offset, struct mdns_domain **domain)
{
  *domain = mdns_domain_alloc();
  if (*domain == NULL) {
    return MDNS_READNAME_ERROR;
  }
  return mdns_readname_loop(p, offset, *domain, 0);
}

/**
 * Print domain name to debug output
 * @param domain The domain name
 */
static void
mdns_domain_debug_print(struct mdns_domain *domain)
{
  u8_t *src = domain->name;
  u8_t i;

  while (*src) {
    u8_t label_len = *src;
    src++;
    for (i = 0; i < label_len; i++) {
      LWIP_DEBUGF(MDNS_DEBUG, ("%c", src[i]));
    }
    src += label_len;
    LWIP_DEBUGF(MDNS_DEBUG, ("."));
  }
}

/**
 * Return 1 if contents of domains match (case-insensitive)
 * @param a Domain name to compare 1
 * @param b Domain name to compare 2
 * @return 1 if domains are equal ignoring case, 0 otherwise
 */
int
mdns_domain_eq(struct mdns_domain *a, struct mdns_domain *b)
{
  u8_t *ptra, *ptrb;
  u8_t len;
  int res;

  if (a->length != b->length) {
    return 0;
  }

  ptra = a->name;
  ptrb = b->name;

  if (!ptra || !ptrb) {
    /* Consider them undefined */
    return 0;
  }

  while (*ptra && *ptrb && ptra < &a->name[a->length]) {
    if (*ptra != *ptrb) {
      return 0;
    }
    len = *ptra;
    ptra++;
    ptrb++;
    res = lwip_strnicmp((char *) ptra, (char *) ptrb, len);
    if (res != 0) {
      return 0;
    }
    ptra += len;
    ptrb += len;
  }
  if (*ptra != *ptrb && ptra < &a->name[a->length]) {
    return 0;
  }
  return 1;
}

/**
 * Call user supplied function to setup TXT data
 * @param service The service to build TXT record for
 */
static void
mdns_prepare_txtdata(struct mdns_service *service)
{
  LWIP_ASSERT("mdns_prepare_txtdata: !txtdata", !service->txtdata);
  if (service->txt_fn) {
    service->txt_fn(service, service->txt_userdata);
  }
}

#if LWIP_IPV4
/**
 * Build domain for reverse lookup of IPv4 address
 * like 12.0.168.192.in-addr.arpa. for 192.168.0.12
 * @param addr Pointer to an IPv4 address to encode
 * @return a struct pointer on success, otherwise NULL.
 */
static struct mdns_domain *
mdns_build_reverse_v4_domain(const ip4_addr_t *addr)
{
  int i;
  err_t res;
  const u8_t *ptr;
  struct mdns_domain *domain;

  LWIP_UNUSED_ARG(res);
  if (!addr) {
    return NULL;
  }
  domain = mdns_domain_alloc();
  if (domain == NULL) {
    return NULL;
  }
  ptr = (const u8_t *) addr;
  for (i = sizeof(ip4_addr_t) - 1; i >= 0; i--) {
    char buf[4];
    u8_t val = ptr[i];

    lwip_itoa(buf, sizeof(buf), val);
    res = mdns_domain_add_label(domain, buf, (u8_t)strlen(buf));
    LWIP_ERROR("mdns_build_reverse_v4_domain: Failed to add label", (res == ERR_OK), goto err);
  }
  res = mdns_domain_add_label(domain, REVERSE_PTR_V4_DOMAIN, (u8_t)(sizeof(REVERSE_PTR_V4_DOMAIN) - 1));
  LWIP_ERROR("mdns_build_reverse_v4_domain: Failed to add label", (res == ERR_OK), goto err);
  res = mdns_domain_add_label(domain, REVERSE_PTR_TOPDOMAIN, (u8_t)(sizeof(REVERSE_PTR_TOPDOMAIN) - 1));
  LWIP_ERROR("mdns_build_reverse_v4_domain: Failed to add label", (res == ERR_OK), goto err);
  res = mdns_domain_add_label(domain, NULL, 0);
  LWIP_ERROR("mdns_build_reverse_v4_domain: Failed to add label", (res == ERR_OK), goto err);
  return domain;

 err:;
  mdns_domain_free(domain);
  return NULL;
}
#endif

#if LWIP_IPV6
/**
 * Build domain for reverse lookup of IP address
 * like b.a.9.8.7.6.5.0.0.0.0.0.0.0.0.0.0.0.0.0.0.0.0.0.8.b.d.0.1.0.0.2.ip6.arpa. for 2001:db8::567:89ab
 * @param addr Pointer to an IPv6 address to encode
 * @return a struct pointer on success, otherwise NULL.
 */
static struct mdns_domain *
mdns_build_reverse_v6_domain(const ip6_addr_t *addr)
{
  int i;
  err_t res;
  const u8_t *ptr;
  struct mdns_domain *domain;
  LWIP_UNUSED_ARG(res);

  if (!addr) {
    return NULL;
  }
  domain = mdns_domain_alloc();
  if (domain == NULL) {
    return NULL;
  }
  ptr = (const u8_t *) addr;
  for (i = sizeof(ip6_addr_p_t) - 1; i >= 0; i--) {
    char buf;
    u8_t byte = ptr[i];
    int j;
    for (j = 0; j < 2; j++) {
      if ((byte & 0x0F) < 0xA) {
        buf = '0' + (byte & 0x0F);
      } else {
        buf = 'a' + (byte & 0x0F) - 0xA;
      }
      res = mdns_domain_add_label(domain, &buf, sizeof(buf));
      LWIP_ERROR("mdns_build_reverse_v6_domain: Failed to add label", (res == ERR_OK), goto err);
      byte >>= 4;
    }
  }
  res = mdns_domain_add_label(domain, REVERSE_PTR_V6_DOMAIN, (u8_t)(sizeof(REVERSE_PTR_V6_DOMAIN) - 1));
  LWIP_ERROR("mdns_build_reverse_v6_domain: Failed to add label", (res == ERR_OK), goto err);
  res = mdns_domain_add_label(domain, REVERSE_PTR_TOPDOMAIN, (u8_t)(sizeof(REVERSE_PTR_TOPDOMAIN) - 1));
  LWIP_ERROR("mdns_build_reverse_v6_domain: Failed to add label", (res == ERR_OK), goto err);
  res = mdns_domain_add_label(domain, NULL, 0);
  LWIP_ERROR("mdns_build_reverse_v6_domain: Failed to add label", (res == ERR_OK), goto err);

  return domain;

 err:;
  mdns_domain_free(domain);
  return NULL;
}
#endif

/* Add .local. to domain */
static err_t
mdns_add_dotlocal(struct mdns_domain *domain)
{
  err_t res = mdns_domain_add_label(domain, TOPDOMAIN_LOCAL, (u8_t)(sizeof(TOPDOMAIN_LOCAL) - 1));
  LWIP_UNUSED_ARG(res);
  LWIP_ERROR("mdns_add_dotlocal: Failed to add label", (res == ERR_OK), return res);
  return mdns_domain_add_label(domain, NULL, 0);
}

/**
 * Build the <hostname>.local. domain name
 * @param mdns TMDNS netif descriptor.
 * @return a struct pointer if domain <hostname>.local. was written, otherwise NULL.
 */
static struct mdns_domain *
mdns_build_host_domain(struct mdns_host *mdns)
{
  err_t res;
  struct mdns_domain *domain;
  LWIP_UNUSED_ARG(res);
  domain = mdns_domain_alloc();
  if (domain == NULL) {
    return NULL;
  }
  LWIP_ERROR("mdns_build_host_domain: mdns != NULL", (mdns != NULL), goto err);
  res = mdns_domain_add_label(domain, mdns->name, (u8_t)strlen(mdns->name));
  LWIP_ERROR("mdns_build_host_domain: Failed to add label", (res == ERR_OK), goto err);
  res = mdns_add_dotlocal(domain);
  LWIP_ERROR("mdns_build_host_domain: Failed to add dot", (res == ERR_OK), goto err);
  return domain;

 err:;
  mdns_domain_free(domain);
  return NULL;
}

/**
 * Build the lookup-all-services special DNS-SD domain name
 * @return ERR_OK if domain _services._dns-sd._udp.local. was written, an err_t otherwise
 * @return a struct pointer if domain _services._dns-sd._udp.local. was written, otherwise NULL.
 */
static struct mdns_domain *
mdns_build_dnssd_domain(void)
{
  err_t res;
  struct mdns_domain *domain;
  LWIP_UNUSED_ARG(res);
  domain = mdns_domain_alloc();
  if (domain == NULL) {
    return NULL;
  }
  res = mdns_domain_add_label(domain, "_services", (u8_t)(sizeof("_services") - 1));
  LWIP_ERROR("mdns_build_dnssd_domain: Failed to add label", (res == ERR_OK), goto err);
  res = mdns_domain_add_label(domain, "_dns-sd", (u8_t)(sizeof("_dns-sd") - 1));
  LWIP_ERROR("mdns_build_dnssd_domain: Failed to add label", (res == ERR_OK), goto err);
  res = mdns_domain_add_label(domain, dnssd_protos[DNSSD_PROTO_UDP], (u8_t)strlen(dnssd_protos[DNSSD_PROTO_UDP]));
  LWIP_ERROR("mdns_build_dnssd_domain: Failed to add label", (res == ERR_OK), goto err);
  res = mdns_add_dotlocal(domain);
  LWIP_ERROR("mdns_build_dnssd_domain: Failed to add dot", (res == ERR_OK), goto err);
  return domain;

 err:;
  mdns_domain_free(domain);
  return NULL;
}

/**
 * Build domain name for a service
 * @param service The service struct, containing service name, type and protocol
 * @param include_name Whether to include the service name in the domain
 * @return a struct pointer if domain was written. If service name is included,
 *         <name>.<type>.<proto>.local. will be written, otherwise <type>.<proto>.local.
 *         NULL is returned on error.
 */
static struct mdns_domain *
mdns_build_service_domain(struct mdns_service *service, int include_name)
{
  err_t res;
  struct mdns_domain *domain;
  LWIP_UNUSED_ARG(res);
  domain = mdns_domain_alloc();
  if (domain == NULL) {
    return NULL;
  }
  if (include_name) {
    res = mdns_domain_add_label(domain, service->name, (u8_t)strlen(service->name));
    LWIP_ERROR("mdns_build_service_domain: Failed to add label", (res == ERR_OK), goto err);
  }
  res = mdns_domain_add_label(domain, service->service, (u8_t)strlen(service->service));
  LWIP_ERROR("mdns_build_service_domain: Failed to add label", (res == ERR_OK), goto err);
  res = mdns_domain_add_label(domain, dnssd_protos[service->proto], (u8_t)strlen(dnssd_protos[service->proto]));
  LWIP_ERROR("mdns_build_service_domain: Failed to add label", (res == ERR_OK), goto err);
  res = mdns_add_dotlocal(domain);
  LWIP_ERROR("mdns_build_service_domain: Failed to add dot", (res == ERR_OK), goto err);
  return domain;

 err:;
  mdns_domain_free(domain);
  return NULL;
}

/**
 * Check which replies we should send for a host/netif based on question
 * @param netif The network interface that received the question
 * @param rr Domain/type/class from a question
 * @param reverse_v6_reply Bitmask of which IPv6 addresses to send reverse PTRs for
 *                         if reply bit has REPLY_HOST_PTR_V6 set
 * @return Bitmask of which replies to send
 */
static int
check_host(struct netif *netif, struct mdns_rr_info *rr, u8_t *reverse_v6_reply)
{
  int replies = 0;
  struct mdns_domain *mydomain;

  LWIP_UNUSED_ARG(reverse_v6_reply); /* if ipv6 is disabled */

  if (rr->klass != DNS_RRCLASS_IN && rr->klass != DNS_RRCLASS_ANY) {
    /* Invalid class */
    return replies;
  }

  /* Handle PTR for our addresses */
  if (rr->type == DNS_RRTYPE_PTR || rr->type == DNS_RRTYPE_ANY) {
#if LWIP_IPV6
    int i;
    for (i = 0; i < LWIP_IPV6_NUM_ADDRESSES; i++) {
      if (ip6_addr_isvalid(netif_ip6_addr_state(netif, i))) {
        struct mdns_domain *myv6domain;
        myv6domain = mdns_build_reverse_v6_domain(netif_ip6_addr(netif, i));
        if (myv6domain) {
          if (mdns_domain_eq(rr->domain, myv6domain)) {
            replies |= REPLY_HOST_PTR_V6;
            /* Mark which addresses where requested */
            if (reverse_v6_reply) {
              *reverse_v6_reply |= (1 << i);
            }
          }
          mdns_domain_free(myv6domain);
        }
      }
    }
#endif
#if LWIP_IPV4
    if (!ip4_addr_isany_val(*netif_ip4_addr(netif))) {
      struct mdns_domain *myv4domain;
      myv4domain = mdns_build_reverse_v4_domain(netif_ip4_addr(netif));
      if (myv4domain) {
        if (mdns_domain_eq(rr->domain, myv4domain)) {
          replies |= REPLY_HOST_PTR_V4;
        }
        mdns_domain_free(myv4domain);
      }
    }
#endif
  }

  mydomain = mdns_build_host_domain(NETIF_TO_HOST(netif));
  if (mydomain) {
    /* Handle requests for our hostname */
    if (mdns_domain_eq(rr->domain, mydomain)) {
      /* TODO return NSEC if unsupported protocol requested */
#if LWIP_IPV4
      if (!ip4_addr_isany_val(*netif_ip4_addr(netif))
          && (rr->type == DNS_RRTYPE_A || rr->type == DNS_RRTYPE_ANY)) {
        replies |= REPLY_HOST_A;
      }
#endif
#if LWIP_IPV6
      if (rr->type == DNS_RRTYPE_AAAA || rr->type == DNS_RRTYPE_ANY) {
        replies |= REPLY_HOST_AAAA;
      }
#endif
    }
    mdns_domain_free(mydomain);
  }

  return replies;
}

/**
 * Check which replies we should send for a service based on question
 * @param service A registered MDNS service
 * @param rr Domain/type/class from a question
 * @return Bitmask of which replies to send
 */
static int
check_service(struct mdns_service *service, struct mdns_rr_info *rr)
{
  int replies = 0;
  struct mdns_domain *mydomain;

  if (rr->klass != DNS_RRCLASS_IN && rr->klass != DNS_RRCLASS_ANY) {
    /* Invalid class */
    return 0;
  }

  mydomain = mdns_build_dnssd_domain();
  if (mydomain) {
    if (mdns_domain_eq(rr->domain, mydomain) &&
        (rr->type == DNS_RRTYPE_PTR || rr->type == DNS_RRTYPE_ANY)) {
      /* Request for all service types */
      replies |= REPLY_SERVICE_TYPE_PTR;
    }
    mdns_domain_free(mydomain);
  }

  mydomain = mdns_build_service_domain(service, 0);
  if (mydomain) {
    if (mdns_domain_eq(rr->domain, mydomain) &&
        (rr->type == DNS_RRTYPE_PTR || rr->type == DNS_RRTYPE_ANY)) {
      /* Request for the instance of my service */
      replies |= REPLY_SERVICE_NAME_PTR;
    }
    mdns_domain_free(mydomain);
  }

  mydomain = mdns_build_service_domain(service, 1);
  if (mydomain) {
    if (mdns_domain_eq(rr->domain, mydomain)) {
      /* Request for info about my service */
      if (rr->type == DNS_RRTYPE_SRV || rr->type == DNS_RRTYPE_ANY) {
        replies |= REPLY_SERVICE_SRV;
      }
      if (rr->type == DNS_RRTYPE_TXT || rr->type == DNS_RRTYPE_ANY) {
        replies |= REPLY_SERVICE_TXT;
      }
    }
    mdns_domain_free(mydomain);
  }

  return replies;
}

/**
 * Return bytes needed to write before jump for best result of compressing supplied domain
 * against domain in outpacket starting at specified offset.
 * If a match is found, offset is updated to where to jump to
 * @param pbuf Pointer to pbuf with the partially constructed DNS packet
 * @param offset Start position of a domain written earlier. If this location is suitable
 *               for compression, the pointer is updated to where in the domain to jump to.
 * @param domain The domain to write
 * @return Number of bytes to write of the new domain before writing a jump to the offset.
 *         If compression can not be done against this previous domain name, the full new
 *         domain length is returned.
 */
u16_t
mdns_compress_domain(struct pbuf *pbuf, u16_t *offset, struct mdns_domain *domain)
{
  struct mdns_domain *target;
  u16_t target_end;
  u8_t target_len;
  u8_t writelen = 0;
  u8_t *ptr;
  if (pbuf == NULL) {
    return domain->length;
  }
  target_end = mdns_readname(pbuf, *offset, &target);
  if (target_end == MDNS_READNAME_ERROR) {
    mdns_domain_free(target);
    return domain->length;
  }
  target_len = (u8_t)(target_end - *offset);
  ptr = domain->name;
  if (!ptr) {
    return domain->length;
  }
  while (writelen < domain->length) {
    u8_t domainlen = (u8_t)(domain->length - writelen);
    u8_t labellen;
    if (domainlen <= target->length && domainlen > DOMAIN_JUMP_SIZE) {
      /* Compare domains if target is long enough, and we have enough left of the domain */
      u8_t targetpos = (u8_t)(target->length - domainlen);
      if ((targetpos + DOMAIN_JUMP_SIZE) >= target_len) {
        /* We are checking at or beyond a jump in the original, stop looking */
        break;
      }
      if (target->length >= domainlen &&
          memcmp(&domain->name[writelen], &target->name[targetpos], domainlen) == 0) {
        *offset += targetpos;
        mdns_domain_free(target);
        return writelen;
      }
    }
    /* Skip to next label in domain */
    labellen = *ptr;
    writelen += 1 + labellen;
    ptr += 1 + labellen;
  }
  /* Nothing found */
  mdns_domain_free(target);
  return domain->length;
}

/**
 * Write domain to outpacket. Compression will be attempted,
 * unless domain->skip_compression is set.
 * @param outpkt The outpacket to write to
 * @param domain The domain name to write
 * @return ERR_OK on success, an err_t otherwise
 */
static err_t
mdns_write_domain(struct mdns_outpacket *outpkt, struct mdns_domain *domain)
{
  int i;
  err_t res;
  u16_t writelen = domain->length;
  u16_t jump_offset = 0;
  u16_t jump;

  if (!domain->skip_compression) {
    for (i = 0; i < NUM_DOMAIN_OFFSETS; ++i) {
      u16_t offset = outpkt->domain_offsets[i];
      if (offset) {
        u16_t len = mdns_compress_domain(outpkt->pbuf, &offset, domain);
        if (len < writelen) {
          writelen = len;
          jump_offset = offset;
        }
      }
    }
  }

  if (writelen) {
    /* Write uncompressed part of name */
    res = pbuf_take_at(outpkt->pbuf, domain->name, writelen, outpkt->write_offset);
    if (res != ERR_OK) {
      return res;
    }

    /* Store offset of this new domain */
    for (i = 0; i < NUM_DOMAIN_OFFSETS; ++i) {
      if (outpkt->domain_offsets[i] == 0) {
        outpkt->domain_offsets[i] = outpkt->write_offset;
        break;
      }
    }

    outpkt->write_offset += writelen;
  }
  if (jump_offset) {
    /* Write jump */
    jump = lwip_htons(DOMAIN_JUMP | jump_offset);
    res = pbuf_take_at(outpkt->pbuf, &jump, DOMAIN_JUMP_SIZE, outpkt->write_offset);
    if (res != ERR_OK) {
      return res;
    }
    outpkt->write_offset += DOMAIN_JUMP_SIZE;
  }
  return ERR_OK;
}

/**
 * Write a question to an outpacket
 * A question contains domain, type and class. Since an answer also starts with these fields this function is also
 * called from mdns_add_answer().
 * @param outpkt The outpacket to write to
 * @param domain The domain name the answer is for
 * @param type The DNS type of the answer (like 'AAAA', 'SRV')
 * @param klass The DNS type of the answer (like 'IN')
 * @param unicast If highest bit in class should be set, to instruct the responder to
 *                reply with a unicast packet
 * @return ERR_OK on success, an err_t otherwise
 */
static err_t
mdns_add_question(struct mdns_outpacket *outpkt, struct mdns_domain *domain, u16_t type, u16_t klass, u16_t unicast)
{
  u16_t question_len;
  u16_t field16;
  err_t res;

  if (!outpkt->pbuf) {
    /* If no pbuf is active, allocate one */
    outpkt->pbuf = pbuf_alloc(PBUF_TRANSPORT, OUTPACKET_SIZE, PBUF_RAM);
    if (!outpkt->pbuf) {
      return ERR_MEM;
    }
    outpkt->write_offset = SIZEOF_DNS_HDR;
  }

  /* Worst case calculation. Domain string might be compressed */
  question_len = domain->length + sizeof(type) + sizeof(klass);
  if (outpkt->write_offset + question_len > outpkt->pbuf->tot_len) {
    /* No space */
    return ERR_MEM;
  }

  /* Write name */
  res = mdns_write_domain(outpkt, domain);
  if (res != ERR_OK) {
    return res;
  }

  /* Write type */
  field16 = lwip_htons(type);
  res = pbuf_take_at(outpkt->pbuf, &field16, sizeof(field16), outpkt->write_offset);
  if (res != ERR_OK) {
    return res;
  }
  outpkt->write_offset += sizeof(field16);

  /* Write class */
  if (unicast) {
    klass |= 0x8000;
  }
  field16 = lwip_htons(klass);
  res = pbuf_take_at(outpkt->pbuf, &field16, sizeof(field16), outpkt->write_offset);
  if (res != ERR_OK) {
    return res;
  }
  outpkt->write_offset += sizeof(field16);

  return ERR_OK;
}

/**
 * Write answer to reply packet.
 * buf or answer_domain can be null. The rd_length written will be buf_length +
 * size of (compressed) domain. Most uses will need either buf or answer_domain,
 * special case is SRV that starts with 3 u16 and then a domain name.
 * @param reply The outpacket to write to
 * @param domain The domain name the answer is for
 * @param type The DNS type of the answer (like 'AAAA', 'SRV')
 * @param klass The DNS type of the answer (like 'IN')
 * @param cache_flush If highest bit in class should be set, to instruct receiver that
 *                    this reply replaces any earlier answer for this domain/type/class
 * @param ttl Validity time in seconds to send out for IP address data in DNS replies
 * @param buf Pointer to buffer of answer data
 * @param buf_length Length of variable data
 * @param answer_domain A domain to write after any buffer data as answer
 * @return ERR_OK on success, an err_t otherwise
 */
static err_t
mdns_add_answer(struct mdns_outpacket *reply, struct mdns_domain *domain, u16_t type, u16_t klass, u16_t cache_flush,
                u32_t ttl, const u8_t *buf, size_t buf_length, struct mdns_domain *answer_domain)
{
  u16_t answer_len;
  u16_t field16;
  u16_t rdlen_offset;
  u16_t answer_offset;
  u32_t field32;
  err_t res;

  if (!reply->pbuf) {
    /* If no pbuf is active, allocate one */
    reply->pbuf = pbuf_alloc(PBUF_TRANSPORT, OUTPACKET_SIZE, PBUF_RAM);
    if (!reply->pbuf) {
      return ERR_MEM;
    }
    reply->write_offset = SIZEOF_DNS_HDR;
  }

  /* Worst case calculation. Domain strings might be compressed */
  answer_len = domain->length + sizeof(type) + sizeof(klass) + sizeof(ttl) + sizeof(field16)/*rd_length*/;
  if (buf) {
    answer_len += (u16_t)buf_length;
  }
  if (answer_domain) {
    answer_len += answer_domain->length;
  }
  if (reply->write_offset + answer_len > reply->pbuf->tot_len) {
    /* No space */
    return ERR_MEM;
  }

  /* Answer starts with same data as question, then more fields */
  mdns_add_question(reply, domain, type, klass, cache_flush);

  /* Write TTL */
  field32 = lwip_htonl(ttl);
  res = pbuf_take_at(reply->pbuf, &field32, sizeof(field32), reply->write_offset);
  if (res != ERR_OK) {
    return res;
  }
  reply->write_offset += sizeof(field32);

  /* Store offsets and skip forward to the data */
  rdlen_offset = reply->write_offset;
  reply->write_offset += sizeof(field16);
  answer_offset = reply->write_offset;

  if (buf) {
    /* Write static data */
    res = pbuf_take_at(reply->pbuf, buf, (u16_t)buf_length, reply->write_offset);
    if (res != ERR_OK) {
      return res;
    }
    reply->write_offset += (u16_t)buf_length;
  }

  if (answer_domain) {
    /* Write name answer (compressed if possible) */
    res = mdns_write_domain(reply, answer_domain);
    if (res != ERR_OK) {
      return res;
    }
  }

  /* Write rd_length after when we know the answer size */
  field16 = lwip_htons(reply->write_offset - answer_offset);
  res = pbuf_take_at(reply->pbuf, &field16, sizeof(field16), rdlen_offset);

  return res;
}

/**
 * Helper function for mdns_read_question/mdns_read_answer
 * Reads a domain, type and class from the packet
 * @param pkt The MDNS packet to read from. The parse_offset field will be
 *            incremented to point to the next unparsed byte.
 * @param info The struct to fill with domain, type and class
 * @return ERR_OK on success, an err_t otherwise
 */
static err_t
mdns_read_rr_info(struct mdns_packet *pkt, struct mdns_rr_info *info)
{
  u16_t field16, copied;
  pkt->parse_offset = mdns_readname(pkt->pbuf, pkt->parse_offset, &info->domain);
  if (pkt->parse_offset == MDNS_READNAME_ERROR) {
    return ERR_VAL;
  }

  copied = pbuf_copy_partial(pkt->pbuf, &field16, sizeof(field16), pkt->parse_offset);
  if (copied != sizeof(field16)) {
    return ERR_VAL;
  }
  pkt->parse_offset += copied;
  info->type = lwip_ntohs(field16);

  copied = pbuf_copy_partial(pkt->pbuf, &field16, sizeof(field16), pkt->parse_offset);
  if (copied != sizeof(field16)) {
    return ERR_VAL;
  }
  pkt->parse_offset += copied;
  info->klass = lwip_ntohs(field16);

  return ERR_OK;
}

/**
 * Read a question from the packet.
 * All questions have to be read before the answers.
 * @param pkt The MDNS packet to read from. The questions_left field will be decremented
 *            and the parse_offset will be updated.
 * @param question The struct to fill with question data
 * @return ERR_OK on success, an err_t otherwise
 */
static struct mdns_question *
mdns_read_question(struct mdns_packet *pkt)
{
  /* Safety check */
  if (pkt->pbuf->tot_len < pkt->parse_offset) {
    return NULL;
  }

  if (pkt->questions_left) {
    struct mdns_question *question;
    err_t res;
    pkt->questions_left--;

    question = mdns_question_alloc();
    if (question == NULL) {
      return NULL;
    }
    res = mdns_read_rr_info(pkt, &question->info);
    if (res != ERR_OK) {
      mdns_question_free(question);
      return NULL;
    }

    /* Extract unicast flag from class field */
    question->unicast = question->info.klass & 0x8000;
    question->info.klass &= 0x7FFF;

    return question;
  }
  return NULL;
}

/**
 * Read an answer from the packet
 * The variable length reply is not copied, its pbuf offset and length is stored instead.
 * @param pkt The MDNS packet to read. The answers_left field will be decremented and
 *            the parse_offset will be updated.
 * @param answer The struct to fill with answer data
 * @return ERR_OK on success, an err_t otherwise
 */
static struct mdns_answer *
mdns_read_answer(struct mdns_packet *pkt)
{
  /* Read questions first */
  if (pkt->questions_left) {
    return NULL;
  }

  /* Safety check */
  if (pkt->pbuf->tot_len < pkt->parse_offset) {
    return NULL;
  }

  if (pkt->answers_left) {
    struct mdns_answer *answer;
    u16_t copied, field16;
    u32_t ttl;
    err_t res;
    pkt->answers_left--;

    answer = mdns_answer_alloc();
    if (answer == NULL) {
      return NULL;
    }
    res = mdns_read_rr_info(pkt, &answer->info);
    if (res != ERR_OK) {
      mdns_answer_free(answer);
      return NULL;
    }

    /* Extract cache_flush flag from class field */
    answer->cache_flush = answer->info.klass & 0x8000;
    answer->info.klass &= 0x7FFF;

    copied = pbuf_copy_partial(pkt->pbuf, &ttl, sizeof(ttl), pkt->parse_offset);
    if (copied != sizeof(ttl)) {
      mdns_answer_free(answer);
      return NULL;
    }
    pkt->parse_offset += copied;
    answer->ttl = lwip_ntohl(ttl);

    copied = pbuf_copy_partial(pkt->pbuf, &field16, sizeof(field16), pkt->parse_offset);
    if (copied != sizeof(field16)) {
      mdns_answer_free(answer);
      return NULL;
    }
    pkt->parse_offset += copied;
    answer->rd_length = lwip_ntohs(field16);

    answer->rd_offset = pkt->parse_offset;
    pkt->parse_offset += answer->rd_length;

    return answer;
  }
  return NULL;
}

#if LWIP_IPV4
/** Write an IPv4 address (A) RR to outpacket */
static err_t
mdns_add_a_answer(struct mdns_outpacket *reply, u16_t cache_flush, struct netif *netif)
{
  struct mdns_domain *host;
  err_t res;
  host = mdns_build_host_domain(NETIF_TO_HOST(netif));
  if (host == NULL) {
    return ERR_MEM;
  }
  LWIP_DEBUGF(MDNS_DEBUG, ("MDNS: Responding with A record\n"));
  res = mdns_add_answer(reply, host, DNS_RRTYPE_A, DNS_RRCLASS_IN, cache_flush, (NETIF_TO_HOST(netif))->dns_ttl, (const u8_t *) netif_ip4_addr(netif), sizeof(ip4_addr_t), NULL);
  mdns_domain_free(host);
  return res;
}

/** Write a 4.3.2.1.in-addr.arpa -> hostname.local PTR RR to outpacket */
static err_t
mdns_add_hostv4_ptr_answer(struct mdns_outpacket *reply, u16_t cache_flush, struct netif *netif)
{
  struct mdns_domain *host, *revhost;
  err_t res;
  host = mdns_build_host_domain(NETIF_TO_HOST(netif));
  if (host == NULL) {
    return ERR_MEM;
  }
  revhost = mdns_build_reverse_v4_domain(netif_ip4_addr(netif));
  if (revhost == NULL) {
    mdns_domain_free(host);
    return ERR_MEM;
  }
  LWIP_DEBUGF(MDNS_DEBUG, ("MDNS: Responding with v4 PTR record\n"));
  res = mdns_add_answer(reply, revhost, DNS_RRTYPE_PTR, DNS_RRCLASS_IN, cache_flush, (NETIF_TO_HOST(netif))->dns_ttl, NULL, 0, host);
  mdns_domain_free(host);
  mdns_domain_free(revhost);
  return res;
}
#endif

#if LWIP_IPV6
/** Write an IPv6 address (AAAA) RR to outpacket */
static err_t
mdns_add_aaaa_answer(struct mdns_outpacket *reply, u16_t cache_flush, struct netif *netif, int addrindex)
{
  struct mdns_domain *host;
  err_t res;
  host = mdns_build_host_domain(NETIF_TO_HOST(netif));
  if (host == NULL) {
    return ERR_MEM;
  }
  LWIP_DEBUGF(MDNS_DEBUG, ("MDNS: Responding with AAAA record\n"));
  res = mdns_add_answer(reply, host, DNS_RRTYPE_AAAA, DNS_RRCLASS_IN, cache_flush, (NETIF_TO_HOST(netif))->dns_ttl, (const u8_t *) netif_ip6_addr(netif, addrindex), sizeof(ip6_addr_p_t), NULL);
  mdns_domain_free(host);
  return res;
}

/** Write a x.y.z.ip6.arpa -> hostname.local PTR RR to outpacket */
static err_t
mdns_add_hostv6_ptr_answer(struct mdns_outpacket *reply, u16_t cache_flush, struct netif *netif, int addrindex)
{
  struct mdns_domain *host, *revhost;
  err_t res;
  host = mdns_build_host_domain(NETIF_TO_HOST(netif));
  if (host == NULL) {
    return ERR_MEM;
  }
  revhost = mdns_build_reverse_v6_domain(netif_ip6_addr(netif, addrindex));
  if (revhost == NULL) {
    mdns_domain_free(host);
    return ERR_MEM;
  }
  LWIP_DEBUGF(MDNS_DEBUG, ("MDNS: Responding with v6 PTR record\n"));
  res = mdns_add_answer(reply, revhost, DNS_RRTYPE_PTR, DNS_RRCLASS_IN, cache_flush, (NETIF_TO_HOST(netif))->dns_ttl, NULL, 0, host);
  mdns_domain_free(host);
  mdns_domain_free(revhost);
  return res;
}
#endif

/** Write an all-services -> servicetype PTR RR to outpacket */
static err_t
mdns_add_servicetype_ptr_answer(struct mdns_outpacket *reply, struct mdns_service *service)
{
  struct mdns_domain *service_type, *service_dnssd;
  err_t res;
  service_type = mdns_build_service_domain(service, 0);
  if (service_type == NULL) {
    return ERR_MEM;
  }
  service_dnssd = mdns_build_dnssd_domain();
  if (service_dnssd == NULL) {
    mdns_domain_free(service_type);
    return ERR_MEM;
  }
  LWIP_DEBUGF(MDNS_DEBUG, ("MDNS: Responding with service type PTR record\n"));
  res = mdns_add_answer(reply, service_dnssd, DNS_RRTYPE_PTR, DNS_RRCLASS_IN, 0, service->dns_ttl, NULL, 0, service_type);
  mdns_domain_free(service_type);
  mdns_domain_free(service_dnssd);
  return res;
}

/** Write a servicetype -> servicename PTR RR to outpacket */
static err_t
mdns_add_servicename_ptr_answer(struct mdns_outpacket *reply, struct mdns_service *service)
{
  struct mdns_domain *service_type, *service_instance;
  err_t res;
  service_type = mdns_build_service_domain(service, 0);
  if (service_type == NULL) {
    return ERR_MEM;
  }
  service_instance = mdns_build_service_domain(service, 1);
  if (service_instance == NULL) {
    mdns_domain_free(service_type);
    return ERR_MEM;
  }
  LWIP_DEBUGF(MDNS_DEBUG, ("MDNS: Responding with service name PTR record\n"));
  res = mdns_add_answer(reply, service_type, DNS_RRTYPE_PTR, DNS_RRCLASS_IN, 0, service->dns_ttl, NULL, 0, service_instance);
  mdns_domain_free(service_type);
  mdns_domain_free(service_instance);
  return res;
}

/** Write a SRV RR to outpacket */
static err_t
mdns_add_srv_answer(struct mdns_outpacket *reply, u16_t cache_flush, struct mdns_host *mdns, struct mdns_service *service)
{
  struct mdns_domain *service_instance, *srvhost;
  u16_t srvdata[3];
  err_t res;
  service_instance = mdns_build_service_domain(service, 1);
  if (service_instance == NULL) {
    return ERR_MEM;
  }
  srvhost = mdns_build_host_domain(mdns);
  if (srvhost == NULL) {
    mdns_domain_free(service_instance);
    return ERR_MEM;
  }
  if (reply->legacy_query) {
    /* RFC 6762 section 18.14:
     * In legacy unicast responses generated to answer legacy queries,
     * name compression MUST NOT be performed on SRV records.
     */
    srvhost->skip_compression = 1;
  }
  srvdata[0] = lwip_htons(SRV_PRIORITY);
  srvdata[1] = lwip_htons(SRV_WEIGHT);
  srvdata[2] = lwip_htons(service->port);
  LWIP_DEBUGF(MDNS_DEBUG, ("MDNS: Responding with SRV record\n"));
  res = mdns_add_answer(reply, service_instance, DNS_RRTYPE_SRV, DNS_RRCLASS_IN, cache_flush, service->dns_ttl,
                              (const u8_t *) &srvdata, sizeof(srvdata), srvhost);
  mdns_domain_free(service_instance);
  mdns_domain_free(srvhost);
  return res;
}

/** Write a TXT RR to outpacket */
static err_t
mdns_add_txt_answer(struct mdns_outpacket *reply, u16_t cache_flush, struct mdns_service *service)
{
  struct mdns_domain *service_instance;
  err_t res;
  LWIP_ASSERT("mdns_add_txt_answer: txtdata", service->txtdata);
  service_instance = mdns_build_service_domain(service, 1);
  if (service_instance == NULL) {
    return ERR_MEM;
  }
  LWIP_DEBUGF(MDNS_DEBUG, ("MDNS: Responding with TXT record\n"));
  res = mdns_add_answer(reply, service_instance, DNS_RRTYPE_TXT, DNS_RRCLASS_IN, cache_flush, service->dns_ttl,
                              (u8_t *) &service->txtdata->name, service->txtdata->length, NULL);
  mdns_domain_free(service_instance);
  return res;
}

/**
 * Setup outpacket as a reply to the incoming packet
 */
static struct mdns_outpacket *
mdns_alloc_outpacket(struct mdns_packet *in)
{
  struct mdns_outpacket *out;
  out = (struct mdns_outpacket *)mem_calloc(1, sizeof(struct mdns_outpacket));
  if (out == NULL) {
    return NULL;
  }

  out->cache_flush = 1;
  out->netif = in->netif;

  /* Copy source IP/port to use when responding unicast, or to choose
   * which pcb to use for multicast (IPv4/IPv6)
   */
  ip_addr_copy(out->dest_addr, in->source_addr);
  out->dest_port = in->source_port;

  if (in->source_port != LWIP_IANA_PORT_MDNS) {
    out->unicast_reply = 1;
    out->cache_flush = 0;
    if (in->questions == 1) {
      out->legacy_query = 1;
      out->tx_id = in->tx_id;
    }
  }

  if (in->recv_unicast) {
    out->unicast_reply = 1;
  }

  return out;
}

/**
 * Send delayed response
 * @param arg An allocated mdns_async_outpacket structure
 */
static void
mdns_async_send_outpacket(void *arg)
{
  struct mdns_async_outpacket *outpkt = (struct mdns_async_outpacket *)arg;
  struct pbuf *p = outpkt->pbuf;
  /* Send delayed packet */
  LWIP_DEBUGF(MDNS_DEBUG, ("MDNS: Async sending packet len=%"U16_F"\n", p->tot_len));
  udp_sendto_if(mdns_pcb, p, &outpkt->dest_addr, outpkt->dest_port, outpkt->netif);
  pbuf_free(p);
  outpkt->pbuf = NULL;
  mem_free(arg);
}

/**
 * Send chosen answers as a reply
 *
 * Add all selected answers (first write will allocate pbuf)
 * Add additional answers based on the selected answers
 * Send the packet
 */
static void
mdns_send_outpacket(struct mdns_outpacket *outpkt, int now)
{
  struct mdns_service *service;
  err_t res;
  int i;
  struct mdns_host *mdns = NETIF_TO_HOST(outpkt->netif);

  /* Write answers to host questions */
#if LWIP_IPV4
  if (outpkt->host_replies & REPLY_HOST_A) {
    res = mdns_add_a_answer(outpkt, outpkt->cache_flush, outpkt->netif);
    if (res != ERR_OK) {
      goto cleanup;
    }
    outpkt->answers++;
  }
  if (outpkt->host_replies & REPLY_HOST_PTR_V4) {
    res = mdns_add_hostv4_ptr_answer(outpkt, outpkt->cache_flush, outpkt->netif);
    if (res != ERR_OK) {
      goto cleanup;
    }
    outpkt->answers++;
  }
#endif
#if LWIP_IPV6
  if (outpkt->host_replies & REPLY_HOST_AAAA) {
    int addrindex;
    for (addrindex = 0; addrindex < LWIP_IPV6_NUM_ADDRESSES; ++addrindex) {
      if (ip6_addr_isvalid(netif_ip6_addr_state(outpkt->netif, addrindex))) {
        res = mdns_add_aaaa_answer(outpkt, outpkt->cache_flush, outpkt->netif, addrindex);
        if (res != ERR_OK) {
          goto cleanup;
        }
        outpkt->answers++;
      }
    }
  }
  if (outpkt->host_replies & REPLY_HOST_PTR_V6) {
    u8_t rev_addrs = outpkt->host_reverse_v6_replies;
    int addrindex = 0;
    while (rev_addrs) {
      if (rev_addrs & 1) {
        res = mdns_add_hostv6_ptr_answer(outpkt, outpkt->cache_flush, outpkt->netif, addrindex);
        if (res != ERR_OK) {
          goto cleanup;
        }
        outpkt->answers++;
      }
      addrindex++;
      rev_addrs >>= 1;
    }
  }
#endif

  /* Write answers to service questions */
  for (i = 0; i < MDNS_MAX_SERVICES; ++i) {
    service = mdns->services[i];
    if (!service) {
      continue;
    }

    if (outpkt->serv_replies[i] & REPLY_SERVICE_TYPE_PTR) {
      res = mdns_add_servicetype_ptr_answer(outpkt, service);
      if (res != ERR_OK) {
        goto cleanup;
      }
      outpkt->answers++;
    }

    if (outpkt->serv_replies[i] & REPLY_SERVICE_NAME_PTR) {
      res = mdns_add_servicename_ptr_answer(outpkt, service);
      if (res != ERR_OK) {
        goto cleanup;
      }
      outpkt->answers++;
    }

    if (outpkt->serv_replies[i] & REPLY_SERVICE_SRV) {
      res = mdns_add_srv_answer(outpkt, outpkt->cache_flush, mdns, service);
      if (res != ERR_OK) {
        goto cleanup;
      }
      outpkt->answers++;
    }

    if (outpkt->serv_replies[i] & REPLY_SERVICE_TXT) {
      mdns_prepare_txtdata(service);
      if (service->txtdata) {
        res = mdns_add_txt_answer(outpkt, outpkt->cache_flush, service);
        mdns_domain_free(service->txtdata);
        service->txtdata = NULL;
        if (res != ERR_OK) {
          goto cleanup;
        }
        outpkt->answers++;
      }
    }
  }

  /* All answers written, add additional RRs */
  for (i = 0; i < MDNS_MAX_SERVICES; ++i) {
    service = mdns->services[i];
    if (!service) {
      continue;
    }

    if (outpkt->serv_replies[i] & REPLY_SERVICE_NAME_PTR) {
      /* Our service instance requested, include SRV & TXT
       * if they are already not requested. */
      if (!(outpkt->serv_replies[i] & REPLY_SERVICE_SRV)) {
        res = mdns_add_srv_answer(outpkt, outpkt->cache_flush, mdns, service);
        if (res != ERR_OK) {
          goto cleanup;
        }
        outpkt->additional++;
      }

      if (!(outpkt->serv_replies[i] & REPLY_SERVICE_TXT)) {
        mdns_prepare_txtdata(service);
        if (service->txtdata) {
          res = mdns_add_txt_answer(outpkt, outpkt->cache_flush, service);
          mdns_domain_free(service->txtdata);
          service->txtdata = NULL;
          if (res != ERR_OK) {
            goto cleanup;
          }
          outpkt->additional++;
        }
      }
    }

    /* If service instance, SRV, record or an IP address is requested,
     * supply all addresses for the host
     */
    if ((outpkt->serv_replies[i] & (REPLY_SERVICE_NAME_PTR | REPLY_SERVICE_SRV)) ||
        (outpkt->host_replies & (REPLY_HOST_A | REPLY_HOST_AAAA))) {
#if LWIP_IPV6
      if (!(outpkt->host_replies & REPLY_HOST_AAAA)) {
        int addrindex;
        for (addrindex = 0; addrindex < LWIP_IPV6_NUM_ADDRESSES; ++addrindex) {
          if (ip6_addr_isvalid(netif_ip6_addr_state(outpkt->netif, addrindex))) {
            res = mdns_add_aaaa_answer(outpkt, outpkt->cache_flush, outpkt->netif, addrindex);
            if (res != ERR_OK) {
              goto cleanup;
            }
            outpkt->additional++;
          }
        }
      }
#endif
#if LWIP_IPV4
      if (!(outpkt->host_replies & REPLY_HOST_A) &&
          !ip4_addr_isany_val(*netif_ip4_addr(outpkt->netif))) {
        res = mdns_add_a_answer(outpkt, outpkt->cache_flush, outpkt->netif);
        if (res != ERR_OK) {
          goto cleanup;
        }
        outpkt->additional++;
      }
#endif
    }
  }

  if (outpkt->pbuf) {
    struct dns_hdr *hdr;

    /* Write header */
    hdr = (struct dns_hdr *)mem_calloc(1, sizeof(struct dns_hdr));
    if (hdr == NULL) {
      goto cleanup;
    }
    hdr->flags1 = DNS_FLAG1_RESPONSE | DNS_FLAG1_AUTHORATIVE;
    hdr->numanswers = lwip_htons(outpkt->answers);
    hdr->numextrarr = lwip_htons(outpkt->additional);
    if (outpkt->legacy_query) {
      hdr->numquestions = lwip_htons(1);
      hdr->id = lwip_htons(outpkt->tx_id);
    }
    pbuf_take(outpkt->pbuf, hdr, sizeof(struct dns_hdr));
    mem_free(hdr);

    /* Shrink packet */
    pbuf_realloc(outpkt->pbuf, outpkt->write_offset);

    if (outpkt->unicast_reply == 0) {
      outpkt->dest_port = LWIP_IANA_PORT_MDNS;

      if (IP_IS_V6_VAL(outpkt->dest_addr)) {
#if LWIP_IPV6
        ip_addr_copy(outpkt->dest_addr, v6group);
#endif
      } else {
#if LWIP_IPV4
        ip_addr_copy(outpkt->dest_addr, v4group);
#endif
      }
    }

    /* Delayed answer? See 6.3 in RFC 6762. */
    if (now == 0 && outpkt->unicast_reply == 0 && outpkt->answers > 1) {
      struct mdns_async_outpacket *async_outpkt;

      async_outpkt = (struct mdns_async_outpacket *)mem_malloc(sizeof(struct mdns_async_outpacket));
      if (async_outpkt) {
        struct pbuf *p = outpkt->pbuf;
        u32_t msecs = 0;

        while (msecs < 20) {
          msecs = LWIP_RAND() & 127;
        }

        outpkt->pbuf = NULL;
        async_outpkt->pbuf = p;
        async_outpkt->netif = outpkt->netif;
        async_outpkt->dest_port = outpkt->dest_port;
        ip_addr_copy(async_outpkt->dest_addr, outpkt->dest_addr);

        LWIP_DEBUGF(MDNS_DEBUG, ("MDNS: Wait sending packet wait=%"U32_F", len=%"U16_F"\n", msecs, p->tot_len));
        sys_timeout(msecs, mdns_async_send_outpacket, async_outpkt);
      }
    } else {
      /* Immediately send created packet */
      LWIP_DEBUGF(MDNS_DEBUG, ("MDNS: Sending packet, len=%"U16_F", unicast=%"U16_F"\n", outpkt->write_offset, outpkt->unicast_reply));
      udp_sendto_if(mdns_pcb, outpkt->pbuf, &outpkt->dest_addr, outpkt->dest_port, outpkt->netif);
    }
  }

cleanup:
  if (outpkt->pbuf) {
    pbuf_free(outpkt->pbuf);
    outpkt->pbuf = NULL;
  }
}

/**
 * Send unsolicited answer containing all our known data
 * @param netif The network interface to send on
 * @param destination The target address to send to (usually multicast address)
 */
static void
mdns_announce(struct netif *netif, const ip_addr_t *destination)
{
  int i;
  struct mdns_host *mdns = NETIF_TO_HOST(netif);
  struct mdns_outpacket *announce;
  announce = (struct mdns_outpacket *)mem_calloc(1, sizeof(struct mdns_outpacket));

  if (announce == NULL) {
    return;
  }
  announce->netif = netif;
  announce->cache_flush = 1;
#if LWIP_IPV4
  if (!ip4_addr_isany_val(*netif_ip4_addr(netif))) {
    announce->host_replies = REPLY_HOST_A | REPLY_HOST_PTR_V4;
  }
#endif
#if LWIP_IPV6
  for (i = 0; i < LWIP_IPV6_NUM_ADDRESSES; ++i) {
    if (ip6_addr_isvalid(netif_ip6_addr_state(netif, i))) {
      announce->host_replies |= REPLY_HOST_AAAA | REPLY_HOST_PTR_V6;
      announce->host_reverse_v6_replies |= (1 << i);
    }
  }
#endif

  for (i = 0; i < MDNS_MAX_SERVICES; i++) {
    struct mdns_service *serv = mdns->services[i];
    if (serv) {
      announce->serv_replies[i] = REPLY_SERVICE_TYPE_PTR | REPLY_SERVICE_NAME_PTR |
                                  REPLY_SERVICE_SRV | REPLY_SERVICE_TXT;
    }
  }

  announce->dest_port = LWIP_IANA_PORT_MDNS;
  ip_addr_copy(announce->dest_addr, *destination);
  mdns_send_outpacket(announce, 1);
  mem_free(announce);
}

/**
 * Handle question MDNS packet
 * 1. Parse all questions and set bits what answers to send
 * 2. Clear pending answers if known answers are supplied
 * 3. Put chosen answers in new packet and send as reply
 */
static void
mdns_handle_question(struct mdns_packet *pkt)
{
  struct mdns_service *service;
  struct mdns_outpacket *reply;
  int replies = 0;
  int i;
  err_t res;
  struct mdns_host *mdns = NETIF_TO_HOST(pkt->netif);

  reply = mdns_alloc_outpacket(pkt);
  if (reply == NULL) {
    return;
  }

  while (pkt->questions_left) {
    struct mdns_question *q;

    q = mdns_read_question(pkt);
    if (q == NULL) {
      LWIP_DEBUGF(MDNS_DEBUG, ("MDNS: Failed to parse question, skipping query packet\n"));
      mem_free(reply);
      return;
    }

    LWIP_DEBUGF(MDNS_DEBUG, ("MDNS: Query for domain "));
    mdns_domain_debug_print(q->info.domain);
    LWIP_DEBUGF(MDNS_DEBUG, (" type %d class %d\n", q->info.type, q->info.klass));

    if (q->unicast) {
      /* Reply unicast if any question is unicast */
      reply->unicast_reply = 1;
    }

    reply->host_replies |= check_host(pkt->netif, &q->info, &reply->host_reverse_v6_replies);
    replies |= reply->host_replies;

    for (i = 0; i < MDNS_MAX_SERVICES; ++i) {
      service = mdns->services[i];
      if (!service) {
        continue;
      }
      reply->serv_replies[i] |= check_service(service, &q->info);
      replies |= reply->serv_replies[i];
    }

    if (replies && reply->legacy_query) {
      /* Add question to reply packet (legacy packet only has 1 question) */
      res = mdns_add_question(reply, q->info.domain, q->info.type, q->info.klass, 0);
      if (res != ERR_OK) {
        mdns_question_free(q);
        goto cleanup;
      }
    }
    mdns_question_free(q);
  }

  /* Handle known answers */
  while (pkt->answers_left) {
    struct mdns_answer *ans;
    u8_t rev_v6;
    int match;

    ans = mdns_read_answer(pkt);
    if (ans == NULL) {
      LWIP_DEBUGF(MDNS_DEBUG, ("MDNS: Failed to parse answer, skipping query packet\n"));
      goto cleanup;
    }

    LWIP_DEBUGF(MDNS_DEBUG, ("MDNS: Known answer for domain "));
    mdns_domain_debug_print(ans->info.domain);
    LWIP_DEBUGF(MDNS_DEBUG, (" type %d class %d\n", ans->info.type, ans->info.klass));


    if (ans->info.type == DNS_RRTYPE_ANY || ans->info.klass == DNS_RRCLASS_ANY) {
      /* Skip known answers for ANY type & class */
      mdns_answer_free(ans);
      continue;
    }

    rev_v6 = 0;
    match = reply->host_replies & check_host(pkt->netif, &ans->info, &rev_v6);
    if (match && (ans->ttl > (mdns->dns_ttl / 2))) {
      /* The RR in the known answer matches an RR we are planning to send,
       * and the TTL is less than half gone.
       * If the payload matches we should not send that answer.
       */
      if (ans->info.type == DNS_RRTYPE_PTR) {
        /* Read domain and compare */
        struct mdns_domain *known_ans, *my_ans;
        u16_t len;
        len = mdns_readname(pkt->pbuf, ans->rd_offset, &known_ans);
        if (known_ans) {
          my_ans = mdns_build_host_domain(mdns);
          if (my_ans) {
            if (len != MDNS_READNAME_ERROR && mdns_domain_eq(known_ans, my_ans)) {
#if LWIP_IPV4
              if (match & REPLY_HOST_PTR_V4) {
                LWIP_DEBUGF(MDNS_DEBUG, ("MDNS: Skipping known answer: v4 PTR\n"));
                reply->host_replies &= ~REPLY_HOST_PTR_V4;
              }
#endif
#if LWIP_IPV6
              if (match & REPLY_HOST_PTR_V6) {
                LWIP_DEBUGF(MDNS_DEBUG, ("MDNS: Skipping known answer: v6 PTR\n"));
                reply->host_reverse_v6_replies &= ~rev_v6;
                if (reply->host_reverse_v6_replies == 0) {
                  reply->host_replies &= ~REPLY_HOST_PTR_V6;
                }
              }
#endif
            }
            mdns_domain_free(my_ans);
          }
          mdns_domain_free(known_ans);
        }
      } else if (match & REPLY_HOST_A) {
#if LWIP_IPV4
        if (ans->rd_length == sizeof(ip4_addr_t) &&
            pbuf_memcmp(pkt->pbuf, ans->rd_offset, netif_ip4_addr(pkt->netif), ans->rd_length) == 0) {
          LWIP_DEBUGF(MDNS_DEBUG, ("MDNS: Skipping known answer: A\n"));
          reply->host_replies &= ~REPLY_HOST_A;
        }
#endif
      } else if (match & REPLY_HOST_AAAA) {
#if LWIP_IPV6
        if (ans->rd_length == sizeof(ip6_addr_p_t) &&
            /* TODO this clears all AAAA responses if first addr is set as known */
            pbuf_memcmp(pkt->pbuf, ans->rd_offset, netif_ip6_addr(pkt->netif, 0), ans->rd_length) == 0) {
          LWIP_DEBUGF(MDNS_DEBUG, ("MDNS: Skipping known answer: AAAA\n"));
          reply->host_replies &= ~REPLY_HOST_AAAA;
        }
#endif
      }
    }

    for (i = 0; i < MDNS_MAX_SERVICES; ++i) {
      service = mdns->services[i];
      if (!service) {
        continue;
      }
      match = reply->serv_replies[i] & check_service(service, &ans->info);
      if (match && (ans->ttl > (service->dns_ttl / 2))) {
        /* The RR in the known answer matches an RR we are planning to send,
         * and the TTL is less than half gone.
         * If the payload matches we should not send that answer.
         */
        if (ans->info.type == DNS_RRTYPE_PTR) {
          /* Read domain and compare */
          struct mdns_domain *known_ans;
          u16_t len;
          len = mdns_readname(pkt->pbuf, ans->rd_offset, &known_ans);
          if (known_ans) {
            if (len != MDNS_READNAME_ERROR) {
              if (match & REPLY_SERVICE_TYPE_PTR) {
                struct mdns_domain *my_ans;
                my_ans = mdns_build_service_domain(service, 0);
                if (my_ans) {
                  if (mdns_domain_eq(known_ans, my_ans)) {
                    LWIP_DEBUGF(MDNS_DEBUG, ("MDNS: Skipping known answer: service type PTR\n"));
                    reply->serv_replies[i] &= ~REPLY_SERVICE_TYPE_PTR;
                  }
                  mdns_domain_free(my_ans);
                }
              }
              if (match & REPLY_SERVICE_NAME_PTR) {
                struct mdns_domain *my_ans;
                my_ans = mdns_build_service_domain(service, 1);
                if (my_ans) {
                  if (mdns_domain_eq(known_ans, my_ans)) {
                    LWIP_DEBUGF(MDNS_DEBUG, ("MDNS: Skipping known answer: service name PTR\n"));
                    reply->serv_replies[i] &= ~REPLY_SERVICE_NAME_PTR;
                  }
                  mdns_domain_free(my_ans);
                }
              }
            }
            mdns_domain_free(known_ans);
          }
        } else if (match & REPLY_SERVICE_SRV) {
          /* Read and compare to my SRV record */
          u16_t field16, len, read_pos;
          struct mdns_domain *known_ans, *my_ans;
          read_pos = ans->rd_offset;
          do {
            /* Check priority field */
            len = pbuf_copy_partial(pkt->pbuf, &field16, sizeof(field16), read_pos);
            if (len != sizeof(field16) || lwip_ntohs(field16) != SRV_PRIORITY) {
              break;
            }
            read_pos += len;
            /* Check weight field */
            len = pbuf_copy_partial(pkt->pbuf, &field16, sizeof(field16), read_pos);
            if (len != sizeof(field16) || lwip_ntohs(field16) != SRV_WEIGHT) {
              break;
            }
            read_pos += len;
            /* Check port field */
            len = pbuf_copy_partial(pkt->pbuf, &field16, sizeof(field16), read_pos);
            if (len != sizeof(field16) || lwip_ntohs(field16) != service->port) {
              break;
            }
            read_pos += len;
            /* Check host field */
            len = mdns_readname(pkt->pbuf, read_pos, &known_ans);
            if (known_ans) {
              my_ans = mdns_build_host_domain(mdns);
              if (my_ans) {
                if (len == MDNS_READNAME_ERROR || !mdns_domain_eq(known_ans, my_ans)) {
                  mdns_domain_free(my_ans);
                  mdns_domain_free(known_ans);
                  break;
                }
                mdns_domain_free(my_ans);
              }
              LWIP_DEBUGF(MDNS_DEBUG, ("MDNS: Skipping known answer: SRV\n"));
              reply->serv_replies[i] &= ~REPLY_SERVICE_SRV;
              mdns_domain_free(known_ans);
            }
          } while (0);
        } else if (match & REPLY_SERVICE_TXT) {
          mdns_prepare_txtdata(service);
          if (service->txtdata == NULL) {
            if (service->txtdata->length == ans->rd_length &&
                pbuf_memcmp(pkt->pbuf, ans->rd_offset, service->txtdata->name, ans->rd_length) == 0) {
              LWIP_DEBUGF(MDNS_DEBUG, ("MDNS: Skipping known answer: TXT\n"));
              reply->serv_replies[i] &= ~REPLY_SERVICE_TXT;
            }
            mdns_domain_free(service->txtdata);
            service->txtdata = NULL;
          } else {
            reply->serv_replies[i] &= ~REPLY_SERVICE_TXT;
          }
        }
      }
    }
    mdns_answer_free(ans);
  }

  mdns_send_outpacket(reply, 0);

cleanup:
  if (reply->pbuf) {
    /* This should only happen if we fail to alloc/write question for legacy query */
    pbuf_free(reply->pbuf);
    reply->pbuf = NULL;
  }
  mem_free(reply);
}

/**
 * Handle response MDNS packet
 * Only prints debug for now. Will need more code to do conflict resolution.
 */
static void
mdns_handle_response(struct mdns_packet *pkt)
{
  /* Ignore all questions */
  while (pkt->questions_left) {
    struct mdns_question *q;

    q = mdns_read_question(pkt);
    if (q == NULL) {
      LWIP_DEBUGF(MDNS_DEBUG, ("MDNS: Failed to parse question, skipping response packet\n"));
      return;
    }
    mdns_question_free(q);
  }

  while (pkt->answers_left) {
    struct mdns_answer *ans;

    ans = mdns_read_answer(pkt);
    if (ans == NULL) {
      LWIP_DEBUGF(MDNS_DEBUG, ("MDNS: Failed to parse answer, skipping response packet\n"));
      return;
    }

    LWIP_DEBUGF(MDNS_DEBUG, ("MDNS: Answer for domain "));
    mdns_domain_debug_print(ans->info.domain);
    LWIP_DEBUGF(MDNS_DEBUG, (" type %d class %d\n", ans->info.type, ans->info.klass));
    mdns_answer_free(ans);
  }
}

/**
 * Receive input function for MDNS packets.
 * Handles both IPv4 and IPv6 UDP pcbs.
 */
static void
mdns_recv(void *arg, struct udp_pcb *pcb, struct pbuf *p, const ip_addr_t *addr, u16_t port)
{
  struct dns_hdr *hdr;
  struct mdns_packet *packet;
  struct netif *recv_netif = ip_current_input_netif();
  u16_t offset = 0;

  LWIP_UNUSED_ARG(arg);
  LWIP_UNUSED_ARG(pcb);

  LWIP_DEBUGF(MDNS_DEBUG, ("MDNS: Received IPv%d MDNS packet, len %d\n", IP_IS_V6(addr) ? 6 : 4, p->tot_len));

  hdr = (struct dns_hdr *)mem_calloc(1, sizeof(struct dns_hdr));
  if (hdr == NULL) {
    goto dealloc;
  }

  if (NETIF_TO_HOST(recv_netif) == NULL) {
    /* From netif not configured for MDNS */
    goto dealloc;
  }

  if (pbuf_copy_partial(p, hdr, SIZEOF_DNS_HDR, offset) < SIZEOF_DNS_HDR) {
    /* Too small */
    goto dealloc;
  }
  offset += SIZEOF_DNS_HDR;

  if (DNS_HDR_GET_OPCODE(hdr)) {
    /* Ignore non-standard queries in multicast packets (RFC 6762, section 18.3) */
    goto dealloc;
  }

  packet = (struct mdns_packet *)mem_calloc(1, sizeof(struct mdns_packet));
  if (packet == NULL) {
    goto dealloc;
  }
  ip_addr_copy(packet->source_addr, *addr);
  packet->source_port = port;
  packet->netif = recv_netif;
  packet->pbuf = p;
  packet->parse_offset = offset;
  packet->tx_id = lwip_ntohs(hdr->id);
  packet->questions = packet->questions_left = lwip_ntohs(hdr->numquestions);
  packet->answers = packet->answers_left = lwip_ntohs(hdr->numanswers) + lwip_ntohs(hdr->numauthrr) + lwip_ntohs(hdr->numextrarr);

#if LWIP_IPV6
  if (IP_IS_V6(ip_current_dest_addr())) {
    if (!ip_addr_cmp_zoneless(ip_current_dest_addr(), &v6group)) {
      packet->recv_unicast = 1;
    }
  }
#endif
#if LWIP_IPV4
  if (!IP_IS_V6(ip_current_dest_addr())) {
    if (!ip_addr_cmp(ip_current_dest_addr(), &v4group)) {
      packet->recv_unicast = 1;
    }
  }
#endif

  if (hdr->flags1 & DNS_FLAG1_RESPONSE) {
    mdns_handle_response(packet);
  } else {
    mdns_handle_question(packet);
  }

  mem_free(packet);

dealloc:
  if (hdr) {
    mem_free(hdr);
  }
  pbuf_free(p);
}

#if LWIP_NETIF_EXT_STATUS_CALLBACK
static void
mdns_netif_ext_status_callback(struct netif *netif, netif_nsc_reason_t reason, const netif_ext_callback_args_t *args)
{
  LWIP_UNUSED_ARG(args);

  /* MDNS enabled on netif? */
  if (NETIF_TO_HOST(netif) == NULL) {
    return;
  }

  switch (reason) {
    case LWIP_NSC_STATUS_CHANGED:
      if (args->status_changed.state != 0) {
        mdns_resp_announce(netif);
      }
      /* TODO: send goodbye message */
      break;
    case LWIP_NSC_LINK_CHANGED:
      if (args->link_changed.state != 0) {
        mdns_resp_announce(netif);
      }
      break;
    case LWIP_NSC_IPV4_ADDRESS_CHANGED:  /* fall through */
    case LWIP_NSC_IPV4_GATEWAY_CHANGED:  /* fall through */
    case LWIP_NSC_IPV4_NETMASK_CHANGED:  /* fall through */
    case LWIP_NSC_IPV4_SETTINGS_CHANGED: /* fall through */
    case LWIP_NSC_IPV6_SET:              /* fall through */
    case LWIP_NSC_IPV6_ADDR_STATE_CHANGED:
      mdns_resp_announce(netif);
      break;
    default:
      break;
  }
}
#endif

/**
 * @ingroup mdns
 * Activate MDNS responder for a network interface and send announce packets.
 * Don't forget to call mdns_resp_announce() after you added all netifs and services.
 * @param netif The network interface to activate.
 * @param hostname Name to use. Queries for &lt;hostname&gt;.local will be answered
 *                 with the IP addresses of the netif. The hostname will be copied, the
 *                 given pointer can be on the stack.
 * @param dns_ttl Validity time in seconds to send out for IP address data in DNS replies
 * @return ERR_OK if netif was added, an err_t otherwise
 */
err_t
mdns_resp_add_netif(struct netif *netif, const char *hostname, u32_t dns_ttl)
{
  err_t res;
  struct mdns_host *mdns;

  LWIP_ASSERT_CORE_LOCKED();
  LWIP_ERROR("mdns_resp_add_netif: netif != NULL", (netif != NULL), return ERR_VAL);
  LWIP_ERROR("mdns_resp_add_netif: Hostname too long", (strlen(hostname) <= MDNS_LABEL_MAXLEN), return ERR_VAL);

  LWIP_ASSERT("mdns_resp_add_netif: Double add", NETIF_TO_HOST(netif) == NULL);
  mdns = (struct mdns_host *)mem_calloc(1, sizeof(struct mdns_host));
  LWIP_ERROR("mdns_resp_add_netif: Alloc failed", (mdns != NULL), return ERR_MEM);

  netif_set_client_data(netif, mdns_netif_client_id, mdns);

  mdns->name = STRNDUP(hostname, MDNS_LABEL_MAXLEN);
  if (mdns->name == NULL) {
    res = ERR_MEM;
    goto cleanup;
  }
  mdns->dns_ttl = dns_ttl;

  /* Join multicast groups */
#if LWIP_IPV4
  res = igmp_joingroup_netif(netif, ip_2_ip4(&v4group));
  if (res != ERR_OK) {
    goto cleanup;
  }
#endif
#if LWIP_IPV6
  res = mld6_joingroup_netif(netif, ip_2_ip6(&v6group));
  if (res != ERR_OK) {
    goto cleanup;
  }
#endif

  return ERR_OK;

cleanup:
  mdns_host_free(mdns);
  netif_set_client_data(netif, mdns_netif_client_id, NULL);
  return res;
}

/**
 * @ingroup mdns
 * Stop responding to MDNS queries on this interface, leave multicast groups,
 * and free the helper structure and any of its services.
 * @param netif The network interface to remove.
 * @return ERR_OK if netif was removed, an err_t otherwise
 */
err_t
mdns_resp_remove_netif(struct netif *netif)
{
  struct mdns_host *mdns;

  LWIP_ASSERT_CORE_LOCKED();
  LWIP_ASSERT("mdns_resp_remove_netif: Null pointer", netif);

  mdns = NETIF_TO_HOST(netif);
  LWIP_ERROR("mdns_resp_remove_netif: Not an active netif", (mdns != NULL), return ERR_VAL);

  /* Leave multicast groups */
#if LWIP_IPV4
  igmp_leavegroup_netif(netif, ip_2_ip4(&v4group));
#endif
#if LWIP_IPV6
  mld6_leavegroup_netif(netif, ip_2_ip6(&v6group));
#endif

  mdns_host_free(mdns);
  netif_set_client_data(netif, mdns_netif_client_id, NULL);
  return ERR_OK;
}

/**
 * @ingroup mdns
 * Add a service to the selected network interface.
 * Don't forget to call mdns_resp_announce() after you added all services.
 * @param netif The network interface to publish this service on
 * @param name The name of the service
 * @param service The service type, like "_http"
 * @param proto The service protocol, DNSSD_PROTO_TCP for TCP ("_tcp") and DNSSD_PROTO_UDP
 *              for others ("_udp")
 * @param port The port the service listens to
 * @param dns_ttl Validity time in seconds to send out for service data in DNS replies
 * @param txt_fn Callback to get TXT data. Will be called each time a TXT reply is created to
 *               allow dynamic replies.
 * @param txt_data Userdata pointer for txt_fn
 * @return service_id if the service was added to the netif, an err_t otherwise
 */
s8_t
mdns_resp_add_service(struct netif *netif, const char *name, const char *service, enum mdns_sd_proto proto, u16_t port, u32_t dns_ttl, service_get_txt_fn_t txt_fn, void *txt_data)
{
  s8_t i;
  s8_t slot = -1;
  struct mdns_service *srv;
  struct mdns_host *mdns;

  LWIP_ASSERT_CORE_LOCKED();
  LWIP_ASSERT("mdns_resp_add_service: netif != NULL", netif);
  LWIP_ERROR("mdns_resp_add_service: Name too long", (strlen(name) <= MDNS_LABEL_MAXLEN), return ERR_VAL);
  LWIP_ERROR("mdns_resp_add_service: Service too long", (strlen(service) <= MDNS_LABEL_MAXLEN), return ERR_VAL);
  LWIP_ERROR("mdns_resp_add_service: Bad proto (need TCP or UDP)", (proto == DNSSD_PROTO_TCP || proto == DNSSD_PROTO_UDP), return ERR_VAL);

  mdns = NETIF_TO_HOST(netif);
  LWIP_ERROR("mdns_resp_add_service: Not an mdns netif", (mdns != NULL), return ERR_VAL);

  for (i = 0; i < MDNS_MAX_SERVICES; i++) {
    if (mdns->services[i] == NULL) {
      slot = i;
      break;
    }
  }
  LWIP_ERROR("mdns_resp_add_service: Service list full (increase MDNS_MAX_SERVICES)", (slot >= 0), return ERR_MEM);

  srv = mdns_service_alloc();
  LWIP_ERROR("mdns_resp_add_service: Alloc failed", (srv != NULL), return ERR_MEM);

  srv->name = STRNDUP(name, MDNS_LABEL_MAXLEN);
  if (srv->name == NULL) {
    mem_free(srv);
    return ERR_MEM;
  }
  srv->service = STRNDUP(service, MDNS_LABEL_MAXLEN);
  if (srv->service == NULL) {
    mem_free(srv->name);
    mem_free(srv);
    return ERR_MEM;
  }
  srv->txtdata = NULL;
  srv->txt_fn = txt_fn;
  srv->txt_userdata = txt_data;
  srv->proto = (u16_t)proto;
  srv->port = port;
  srv->dns_ttl = dns_ttl;

  mdns->services[slot] = srv;

  return slot;
}

/**
 * @ingroup mdns
 * Delete a service on the selected network interface.
 * @param netif The network interface on which service should be removed
 * @param slot The service slot number returned by mdns_resp_add_service
 * @return ERR_OK if the service was removed from the netif, an err_t otherwise
 */
err_t
mdns_resp_del_service(struct netif *netif, s8_t slot)
{
  struct mdns_host *mdns;
  struct mdns_service *srv;
  LWIP_ASSERT_CORE_LOCKED();
  LWIP_ASSERT("mdns_resp_del_service: netif != NULL", netif);
  mdns = NETIF_TO_HOST(netif);
  LWIP_ERROR("mdns_resp_del_service: Not an mdns netif", (mdns != NULL), return ERR_VAL);
  LWIP_ERROR("mdns_resp_del_service: Invalid Service ID", (slot >= 0) && (slot < MDNS_MAX_SERVICES), return ERR_VAL);
  LWIP_ERROR("mdns_resp_del_service: Invalid Service ID", (mdns->services[slot] != NULL), return ERR_VAL);

  srv = mdns->services[slot];
  mdns->services[slot] = NULL;
  mdns_service_free(srv);
  return ERR_OK;
}

/**
 * @ingroup mdns
 * Call this function from inside the service_get_txt_fn_t callback to add text data.
 * Buffer for TXT data is 256 bytes, and each field is prefixed with a length byte.
 * @param service The service provided to the get_txt callback
 * @param txt String to add to the TXT field.
 * @param txt_len Length of string
 * @return ERR_OK if the string was added to the reply, an err_t otherwise
 */
err_t
mdns_resp_add_service_txtitem(struct mdns_service *service, const char *txt, u8_t txt_len)
{
<<<<<<< HEAD
  struct mdns_domain *txtdata;
=======
>>>>>>> 9cf6bbf5
  LWIP_ASSERT_CORE_LOCKED();
  LWIP_ASSERT("mdns_resp_add_service_txtitem: service != NULL", service);

  /* Use a mdns_domain struct to store txt chunks since it is the same encoding */
  txtdata = service->txtdata;
  if (txtdata == NULL) {
    txtdata = mdns_domain_alloc();
    service->txtdata = txtdata;
  }
  if (txtdata == NULL) {
    return ERR_MEM;
  }
  return mdns_domain_add_label(txtdata, txt, txt_len);
}

static volatile u8_t mdns_announce_pending;

/**
 * Timer callback to send unsolicited answer containing all known data
 * @param netif The network interface to send on
 */
static void
mdns_announce_callback(struct netif *netif)
{
<<<<<<< HEAD
  mdns_announce_pending = 0;
=======
  LWIP_ASSERT_CORE_LOCKED();
  LWIP_ERROR("mdns_resp_announce: netif != NULL", (netif != NULL), return);
>>>>>>> 9cf6bbf5

  if (NETIF_TO_HOST(netif) == NULL) {
    return;
  }

  /* Announce on IPv6 and IPv4 */
#if LWIP_IPV6
  mdns_announce(netif, IP6_ADDR_ANY);
#endif
#if LWIP_IPV4
  if (!ip4_addr_isany_val(*netif_ip4_addr(netif))) {
    mdns_announce(netif, IP4_ADDR_ANY);
  }
#endif
}

/**
 * @ingroup mdns
 * Queue unsolicited answer containing all our known data.
 * For calling within the tcpip thread, core lock held.
 * @param netif The network interface to send on
 */
void
mdns_resp_announce(struct netif *netif)
{
  u8_t queued;

  LWIP_ASSERT_CORE_LOCKED();
  LWIP_ERROR("mdns_resp_announce: netif != NULL", (netif != NULL), return);

  queued = mdns_announce_pending;
  mdns_announce_pending = 1;

  if (!queued) {
#if LWIP_MDNS_RESPONDER_QUEUE_ANNOUNCEMENTS
    u32_t msecs = 0;
    while (msecs < 20) {
      msecs = LWIP_RAND() & 127;
    }
    sys_timeout(msecs, (sys_timeout_handler)mdns_announce_callback, netif);
#else
    mdns_announce_callback(netif);
#endif
  }
}

/**
 * @ingroup mdns
 * Initiate MDNS responder. Will open UDP sockets on port 5353
 */
void
mdns_resp_init(void)
{
  err_t res;

<<<<<<< HEAD
  LWIP_ASSERT_CORE_LOCKED();
=======
  /* LWIP_ASSERT_CORE_LOCKED(); is checked by udp_new() */

>>>>>>> 9cf6bbf5
  mdns_pcb = udp_new_ip_type(IPADDR_TYPE_ANY);
  LWIP_ASSERT("Failed to allocate pcb", mdns_pcb != NULL);
#if LWIP_MULTICAST_TX_OPTIONS
  udp_set_multicast_ttl(mdns_pcb, MDNS_TTL);
#else
  mdns_pcb->ttl = MDNS_TTL;
#endif
  res = udp_bind(mdns_pcb, IP_ANY_TYPE, LWIP_IANA_PORT_MDNS);
  LWIP_UNUSED_ARG(res); /* in case of LWIP_NOASSERT */
  LWIP_ASSERT("Failed to bind pcb", res == ERR_OK);
  udp_recv(mdns_pcb, mdns_recv, NULL);

  mdns_netif_client_id = netif_alloc_client_data_id();

  /* register for netif events when started on first netif */
  netif_add_ext_callback(&netif_callback, mdns_netif_ext_status_callback);
}

#endif /* LWIP_MDNS_RESPONDER */<|MERGE_RESOLUTION|>--- conflicted
+++ resolved
@@ -1609,6 +1609,8 @@
   return out;
 }
 
+static struct mdns_async_outpacket *mdns_async_outpacket;
+
 /**
  * Send delayed response
  * @param arg An allocated mdns_async_outpacket structure
@@ -1620,10 +1622,26 @@
   struct pbuf *p = outpkt->pbuf;
   /* Send delayed packet */
   LWIP_DEBUGF(MDNS_DEBUG, ("MDNS: Async sending packet len=%"U16_F"\n", p->tot_len));
+  LWIP_ASSERT("mdns_async_send_outpacket: unexpected outpacket", outpkt == mdns_async_outpacket);
+  mdns_async_outpacket = NULL;
   udp_sendto_if(mdns_pcb, p, &outpkt->dest_addr, outpkt->dest_port, outpkt->netif);
   pbuf_free(p);
   outpkt->pbuf = NULL;
   mem_free(arg);
+}
+
+/**
+ * Flush delayed response now.
+ */
+static void
+mdns_flush_async_outpacket(void)
+{
+  if (mdns_async_outpacket) {
+    LWIP_DEBUGF(MDNS_DEBUG, ("MDNS: Flush async packet len=%"U16_F"\n", mdns_async_outpacket->pbuf->tot_len));
+    sys_untimeout(mdns_async_send_outpacket, mdns_async_outpacket);
+    mdns_async_send_outpacket(mdns_async_outpacket);
+    mdns_async_outpacket = NULL;
+  }
 }
 
 /**
@@ -1640,6 +1658,10 @@
   err_t res;
   int i;
   struct mdns_host *mdns = NETIF_TO_HOST(outpkt->netif);
+
+  /* Flush a pending outpacket. This keeps them in order, and also
+   * limits the resource allocated. */
+  mdns_flush_async_outpacket();
 
   /* Write answers to host questions */
 #if LWIP_IPV4
@@ -1852,6 +1874,8 @@
         ip_addr_copy(async_outpkt->dest_addr, outpkt->dest_addr);
 
         LWIP_DEBUGF(MDNS_DEBUG, ("MDNS: Wait sending packet wait=%"U32_F", len=%"U16_F"\n", msecs, p->tot_len));
+        LWIP_ASSERT("mdns_send_outpacket: outpacket", mdns_async_outpacket == NULL);
+        mdns_async_outpacket = async_outpkt;
         sys_timeout(msecs, mdns_async_send_outpacket, async_outpkt);
       }
     } else {
@@ -1879,6 +1903,7 @@
   int i;
   struct mdns_host *mdns = NETIF_TO_HOST(netif);
   struct mdns_outpacket *announce;
+
   announce = (struct mdns_outpacket *)mem_calloc(1, sizeof(struct mdns_outpacket));
 
   if (announce == NULL) {
@@ -2514,10 +2539,7 @@
 err_t
 mdns_resp_add_service_txtitem(struct mdns_service *service, const char *txt, u8_t txt_len)
 {
-<<<<<<< HEAD
   struct mdns_domain *txtdata;
-=======
->>>>>>> 9cf6bbf5
   LWIP_ASSERT_CORE_LOCKED();
   LWIP_ASSERT("mdns_resp_add_service_txtitem: service != NULL", service);
 
@@ -2542,12 +2564,7 @@
 static void
 mdns_announce_callback(struct netif *netif)
 {
-<<<<<<< HEAD
   mdns_announce_pending = 0;
-=======
-  LWIP_ASSERT_CORE_LOCKED();
-  LWIP_ERROR("mdns_resp_announce: netif != NULL", (netif != NULL), return);
->>>>>>> 9cf6bbf5
 
   if (NETIF_TO_HOST(netif) == NULL) {
     return;
@@ -2583,11 +2600,7 @@
 
   if (!queued) {
 #if LWIP_MDNS_RESPONDER_QUEUE_ANNOUNCEMENTS
-    u32_t msecs = 0;
-    while (msecs < 20) {
-      msecs = LWIP_RAND() & 127;
-    }
-    sys_timeout(msecs, (sys_timeout_handler)mdns_announce_callback, netif);
+    sys_timeout(0, (sys_timeout_handler)mdns_announce_callback, netif);
 #else
     mdns_announce_callback(netif);
 #endif
@@ -2603,12 +2616,8 @@
 {
   err_t res;
 
-<<<<<<< HEAD
-  LWIP_ASSERT_CORE_LOCKED();
-=======
   /* LWIP_ASSERT_CORE_LOCKED(); is checked by udp_new() */
 
->>>>>>> 9cf6bbf5
   mdns_pcb = udp_new_ip_type(IPADDR_TYPE_ANY);
   LWIP_ASSERT("Failed to allocate pcb", mdns_pcb != NULL);
 #if LWIP_MULTICAST_TX_OPTIONS
