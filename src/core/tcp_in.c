--- conflicted
+++ resolved
@@ -96,11 +96,7 @@
 #if LWIP_TCP_SACK_OUT
 static void tcp_add_sack(struct tcp_pcb *pcb, u32_t left, u32_t right);
 static void tcp_remove_sacks_lt(struct tcp_pcb *pcb, u32_t seq);
-<<<<<<< HEAD
-#if defined(TCP_OOSEQ_BYTES_LIMIT) && defined(TCP_OOSEQ_PBUFS_LIMIT)
-=======
 #if defined(TCP_OOSEQ_BYTES_LIMIT) || defined(TCP_OOSEQ_PBUFS_LIMIT)
->>>>>>> dbd72695
 static void tcp_remove_sacks_gt(struct tcp_pcb *pcb, u32_t seq);
 #endif /* TCP_OOSEQ_BYTES_LIMIT || TCP_OOSEQ_PBUFS_LIMIT */
 #endif /* LWIP_TCP_SACK_OUT */
@@ -1101,17 +1097,6 @@
 static void
 tcp_receive(struct tcp_pcb *pcb)
 {
-<<<<<<< HEAD
-#if TCP_QUEUE_OOSEQ
-  struct tcp_seg *next;
-  struct tcp_seg *prev, *cseg;
-#if defined(TCP_OOSEQ_BYTES_LIMIT) && defined(TCP_OOSEQ_PBUFS_LIMIT)
-  u32_t ooseq_blen, ooseq_max_blen;
-  u16_t ooseq_qlen, ooseq_max_qlen;
-#endif /* TCP_OOSEQ_BYTES_LIMIT && TCP_OOSEQ_PBUFS_LIMIT */
-#endif /* TCP_QUEUE_OOSEQ */
-=======
->>>>>>> dbd72695
   s16_t m;
   u32_t right_wnd_edge;
   int found_dupack = 0;
@@ -1787,22 +1772,6 @@
           }
 #endif /* LWIP_TCP_SACK_OUT */
         }
-<<<<<<< HEAD
-#if defined(TCP_OOSEQ_BYTES_LIMIT) && defined(TCP_OOSEQ_PBUFS_LIMIT)
-        /* Check that the data on ooseq doesn't exceed one of the limits
-           and throw away everything above that limit. */
-        ooseq_max_blen = TCP_OOSEQ_BYTES_LIMIT(pcb->ooseq);
-        ooseq_max_qlen = TCP_OOSEQ_PBUFS_LIMIT(pcb->ooseq);
-        ooseq_blen = 0;
-        ooseq_qlen = 0;
-        prev = NULL;
-        for (next = pcb->ooseq; next != NULL; prev = next, next = next->next) {
-          struct pbuf *p = next->p;
-          ooseq_blen += p->tot_len;
-          ooseq_qlen += pbuf_clen(p);
-          if ((ooseq_blen > ooseq_max_blen) ||
-              (ooseq_qlen > ooseq_max_qlen)) {
-=======
 #if defined(TCP_OOSEQ_BYTES_LIMIT) || defined(TCP_OOSEQ_PBUFS_LIMIT)
         {
           /* Check that the data on ooseq doesn't exceed one of the limits
@@ -1832,7 +1801,6 @@
             }
 #endif
             if (stop_here) {
->>>>>>> dbd72695
 #if LWIP_TCP_SACK_OUT
               if (pcb->flags & TF_SACK) {
                 /* Let's remove all SACKs from next's seqno up. */
@@ -1852,11 +1820,7 @@
             }
           }
         }
-<<<<<<< HEAD
-#endif /* TCP_OOSEQ_BYTES_LIMIT && TCP_OOSEQ_PBUFS_LIMIT */
-=======
 #endif /* TCP_OOSEQ_BYTES_LIMIT || TCP_OOSEQ_PBUFS_LIMIT */
->>>>>>> dbd72695
 #endif /* TCP_QUEUE_OOSEQ */
 
         /* We send the ACK packet after we've (potentially) dealt with SACKs,
@@ -2122,11 +2086,7 @@
   }
 }
 
-<<<<<<< HEAD
-#if defined(TCP_OOSEQ_BYTES_LIMIT) && defined(TCP_OOSEQ_PBUFS_LIMIT)
-=======
 #if defined(TCP_OOSEQ_BYTES_LIMIT) || defined(TCP_OOSEQ_PBUFS_LIMIT)
->>>>>>> dbd72695
 /**
  * Called to remove a range of SACKs.
  *
@@ -2165,11 +2125,7 @@
     pcb->rcv_sacks[i].left = pcb->rcv_sacks[i].right = 0;
   }
 }
-<<<<<<< HEAD
-#endif /* TCP_OOSEQ_BYTES_LIMIT && TCP_OOSEQ_PBUFS_LIMIT */
-=======
 #endif /* TCP_OOSEQ_BYTES_LIMIT || TCP_OOSEQ_PBUFS_LIMIT */
->>>>>>> dbd72695
 
 #endif /* LWIP_TCP_SACK_OUT */
 
