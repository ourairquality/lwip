/**
 * @file
 * Stack-internal timers implementation.
 * This file includes timer callbacks for stack-internal timers as well as
 * functions to set up or stop timers and check for expired timers.
 *
 */

/*
 * Copyright (c) 2001-2004 Swedish Institute of Computer Science.
 * All rights reserved.
 *
 * Redistribution and use in source and binary forms, with or without modification,
 * are permitted provided that the following conditions are met:
 *
 * 1. Redistributions of source code must retain the above copyright notice,
 *    this list of conditions and the following disclaimer.
 * 2. Redistributions in binary form must reproduce the above copyright notice,
 *    this list of conditions and the following disclaimer in the documentation
 *    and/or other materials provided with the distribution.
 * 3. The name of the author may not be used to endorse or promote products
 *    derived from this software without specific prior written permission.
 *
 * THIS SOFTWARE IS PROVIDED BY THE AUTHOR ``AS IS'' AND ANY EXPRESS OR IMPLIED
 * WARRANTIES, INCLUDING, BUT NOT LIMITED TO, THE IMPLIED WARRANTIES OF
 * MERCHANTABILITY AND FITNESS FOR A PARTICULAR PURPOSE ARE DISCLAIMED. IN NO EVENT
 * SHALL THE AUTHOR BE LIABLE FOR ANY DIRECT, INDIRECT, INCIDENTAL, SPECIAL,
 * EXEMPLARY, OR CONSEQUENTIAL DAMAGES (INCLUDING, BUT NOT LIMITED TO, PROCUREMENT
 * OF SUBSTITUTE GOODS OR SERVICES; LOSS OF USE, DATA, OR PROFITS; OR BUSINESS
 * INTERRUPTION) HOWEVER CAUSED AND ON ANY THEORY OF LIABILITY, WHETHER IN
 * CONTRACT, STRICT LIABILITY, OR TORT (INCLUDING NEGLIGENCE OR OTHERWISE) ARISING
 * IN ANY WAY OUT OF THE USE OF THIS SOFTWARE, EVEN IF ADVISED OF THE POSSIBILITY
 * OF SUCH DAMAGE.
 *
 * This file is part of the lwIP TCP/IP stack.
 *
 * Author: Adam Dunkels <adam@sics.se>
 *         Simon Goldschmidt
 *
 */

#include "lwip/opt.h"

#include "lwip/timeouts.h"
#include "lwip/priv/tcp_priv.h"

#include "lwip/def.h"
#include "lwip/memp.h"
#include "lwip/priv/tcpip_priv.h"

#include "lwip/ip4_frag.h"
#include "lwip/etharp.h"
#include "lwip/dhcp.h"
#include "lwip/autoip.h"
#include "lwip/igmp.h"
#include "lwip/dns.h"
#include "lwip/nd6.h"
#include "lwip/ip6_frag.h"
#include "lwip/mld6.h"
#include "lwip/sys.h"
#include "lwip/pbuf.h"

#if LWIP_DEBUG_TIMERNAMES
#define HANDLER(x) x, #x
#else /* LWIP_DEBUG_TIMERNAMES */
#define HANDLER(x) x
#endif /* LWIP_DEBUG_TIMERNAMES */

#define LWIP_MAX_TIMEOUT  0x7fffffff

/* Check if timer's expiry time is greater than time and care about u32_t wraparounds */
#define TIME_LESS_THAN(t, compare_to) ( (((u32_t)((t)-(compare_to))) > LWIP_MAX_TIMEOUT) ? 1 : 0 )

/** This array contains all stack-internal cyclic timers. To get the number of
 * timers, use LWIP_ARRAYSIZE() */
const struct lwip_cyclic_timer lwip_cyclic_timers[] = {
#if LWIP_TCP
  /* The TCP timer is a special case: it does not have to run always and
     is triggered to start from TCP using tcp_timer_needed() */
  {TCP_TMR_INTERVAL, HANDLER(tcp_tmr)},
#endif /* LWIP_TCP */
#if LWIP_IPV4
#if IP_REASSEMBLY
  {IP_TMR_INTERVAL, HANDLER(ip_reass_tmr)},
#endif /* IP_REASSEMBLY */
#if LWIP_ARP
  {ARP_TMR_INTERVAL, HANDLER(etharp_tmr)},
#endif /* LWIP_ARP */
#if LWIP_DHCP
  {DHCP_COARSE_TIMER_MSECS, HANDLER(dhcp_coarse_tmr)},
  {DHCP_FINE_TIMER_MSECS, HANDLER(dhcp_fine_tmr)},
#endif /* LWIP_DHCP */
#if LWIP_AUTOIP
  {AUTOIP_TMR_INTERVAL, HANDLER(autoip_tmr)},
#endif /* LWIP_AUTOIP */
#if LWIP_IGMP
  {IGMP_TMR_INTERVAL, HANDLER(igmp_tmr)},
#endif /* LWIP_IGMP */
#endif /* LWIP_IPV4 */
#if LWIP_DNS
  {DNS_TMR_INTERVAL, HANDLER(dns_tmr)},
#endif /* LWIP_DNS */
#if LWIP_IPV6
  {ND6_TMR_INTERVAL, HANDLER(nd6_tmr)},
#if LWIP_IPV6_REASS
  {IP6_REASS_TMR_INTERVAL, HANDLER(ip6_reass_tmr)},
#endif /* LWIP_IPV6_REASS */
#if LWIP_IPV6_MLD
  {MLD6_TMR_INTERVAL, HANDLER(mld6_tmr)},
#endif /* LWIP_IPV6_MLD */
#endif /* LWIP_IPV6 */
};
const int lwip_num_cyclic_timers = LWIP_ARRAYSIZE(lwip_cyclic_timers);

#if LWIP_TIMERS && !LWIP_TIMERS_CUSTOM

/** The one and only timeout list */
static struct sys_timeo *next_timeout;

static u32_t current_timeout_due_time;

#if LWIP_TESTMODE
struct sys_timeo**
sys_timeouts_get_next_timeout(void)
{
  return &next_timeout;
}
#endif

#if LWIP_TCP
/** global variable that shows if the tcp timer is currently scheduled or not */
static int tcpip_tcp_timer_active;

/**
 * Timer callback function that calls tcp_tmr() and reschedules itself.
 *
 * @param arg unused argument
 */
static void
tcpip_tcp_timer(void *arg)
{
  LWIP_UNUSED_ARG(arg);

  /* call TCP timer handler */
  tcp_tmr();
  /* timer still needed? */
  if (tcp_active_pcbs || tcp_tw_pcbs) {
    /* restart timer */
    sys_timeout(TCP_TMR_INTERVAL, tcpip_tcp_timer, NULL);
  } else {
    /* disable timer */
    tcpip_tcp_timer_active = 0;
  }
}

/**
 * Called from TCP_REG when registering a new PCB:
 * the reason is to have the TCP timer only running when
 * there are active (or time-wait) PCBs.
 */
void
tcp_timer_needed(void)
{
  LWIP_ASSERT_CORE_LOCKED();

  /* timer is off but needed again? */
  if (!tcpip_tcp_timer_active && (tcp_active_pcbs || tcp_tw_pcbs)) {
    /* enable and start timer */
    tcpip_tcp_timer_active = 1;
    sys_timeout(TCP_TMR_INTERVAL, tcpip_tcp_timer, NULL);
  }
}
#endif /* LWIP_TCP */

static void
#if LWIP_DEBUG_TIMERNAMES
sys_timeout_abs(u32_t abs_time, sys_timeout_handler handler, void *arg, const char *handler_name)
#else /* LWIP_DEBUG_TIMERNAMES */
sys_timeout_abs(u32_t abs_time, sys_timeout_handler handler, void *arg)
#endif
{
  struct sys_timeo *timeout, *t;

  timeout = (struct sys_timeo *)memp_malloc(MEMP_SYS_TIMEOUT);
  if (timeout == NULL) {
    LWIP_ASSERT("sys_timeout: timeout != NULL, pool MEMP_SYS_TIMEOUT is empty", timeout != NULL);
    return;
  }

  timeout->next = NULL;
  timeout->h = handler;
  timeout->arg = arg;
  timeout->time = abs_time;

#if LWIP_DEBUG_TIMERNAMES
  timeout->handler_name = handler_name;
  LWIP_DEBUGF(TIMERS_DEBUG, ("sys_timeout: %p abs_time=%"U32_F" handler=%s arg=%p\n",
                             (void *)timeout, abs_time, handler_name, (void *)arg));
#endif /* LWIP_DEBUG_TIMERNAMES */

  if (next_timeout == NULL) {
    next_timeout = timeout;
    return;
  }
  if (TIME_LESS_THAN(timeout->time, next_timeout->time)) {
    timeout->next = next_timeout;
    next_timeout = timeout;
  } else {
    for (t = next_timeout; t != NULL; t = t->next) {
      if ((t->next == NULL) || TIME_LESS_THAN(timeout->time, t->next->time)) {
        timeout->next = t->next;
        t->next = timeout;
        break;
      }
    }
  }
}

/**
 * Timer callback function that calls cyclic->handler() and reschedules itself.
 *
 * @param arg unused argument
 */
#if !LWIP_TESTMODE
static
#endif
void
lwip_cyclic_timer(void *arg)
{
  u32_t now;
  u32_t next_timeout_time;
  const struct lwip_cyclic_timer *cyclic = (const struct lwip_cyclic_timer *)arg;

#if LWIP_DEBUG_TIMERNAMES
  LWIP_DEBUGF(TIMERS_DEBUG, ("tcpip: %s()\n", cyclic->handler_name));
#endif
  cyclic->handler();

  now = sys_now();
  next_timeout_time = (u32_t)(current_timeout_due_time + cyclic->interval_ms);  /* overflow handled by TIME_LESS_THAN macro */ 
  if (TIME_LESS_THAN(next_timeout_time, now)) {
    /* timer would immediately expire again -> "overload" -> restart without any correction */
#if LWIP_DEBUG_TIMERNAMES
    sys_timeout_abs((u32_t)(now + cyclic->interval_ms), lwip_cyclic_timer, arg, cyclic->handler_name);
#else
    sys_timeout_abs((u32_t)(now + cyclic->interval_ms), lwip_cyclic_timer, arg);
#endif

  } else {
    /* correct cyclic interval with handler execution delay and sys_check_timeouts jitter */
#if LWIP_DEBUG_TIMERNAMES
    sys_timeout_abs(next_timeout_time, lwip_cyclic_timer, arg, cyclic->handler_name);
#else
    sys_timeout_abs(next_timeout_time, lwip_cyclic_timer, arg);
#endif
  }
}

/** Initialize this module */
void sys_timeouts_init(void)
{
  size_t i;
  /* tcp_tmr() at index 0 is started on demand */
  for (i = (LWIP_TCP ? 1 : 0); i < LWIP_ARRAYSIZE(lwip_cyclic_timers); i++) {
    /* we have to cast via size_t to get rid of const warning
      (this is OK as cyclic_timer() casts back to const* */
    sys_timeout(lwip_cyclic_timers[i].interval_ms, lwip_cyclic_timer, LWIP_CONST_CAST(void *, &lwip_cyclic_timers[i]));
  }
}

/**
 * Create a one-shot timer (aka timeout). Timeouts are processed in the
 * following cases:
 * - while waiting for a message using sys_timeouts_mbox_fetch()
 * - by calling sys_check_timeouts() (NO_SYS==1 only)
 *
 * @param msecs time in milliseconds after that the timer should expire
 * @param handler callback function to call when msecs have elapsed
 * @param arg argument to pass to the callback function
 */
#if LWIP_DEBUG_TIMERNAMES
void
sys_timeout_debug(u32_t msecs, sys_timeout_handler handler, void *arg, const char *handler_name)
#else /* LWIP_DEBUG_TIMERNAMES */
void
sys_timeout(u32_t msecs, sys_timeout_handler handler, void *arg)
#endif /* LWIP_DEBUG_TIMERNAMES */
{
  u32_t next_timeout_time;

  LWIP_ASSERT_CORE_LOCKED();

  LWIP_ASSERT("Timeout time too long, max is LWIP_UINT32_MAX/4 msecs", msecs <= (LWIP_UINT32_MAX / 4));

  next_timeout_time = (u32_t)(sys_now() + msecs); /* overflow handled by TIME_LESS_THAN macro */ 

#if LWIP_DEBUG_TIMERNAMES
<<<<<<< HEAD
  timeout->handler_name = handler_name;
  LWIP_DEBUGF(TIMERS_DEBUG, ("sys_timeout: %p msecs=%"U32_F" handler=%s arg=%p\n",
                             (void *)timeout, msecs, handler_name, (void *)arg));
#endif /* LWIP_DEBUG_TIMERNAMES */

  if (next_timeout == NULL) {
    next_timeout = timeout;
    return;
  }

  if (next_timeout->time > timeout->time) {
    next_timeout->time -= timeout->time;
    timeout->next = next_timeout;
    next_timeout = timeout;
  } else {
    for (t = next_timeout; t != NULL; t = t->next) {
      timeout->time -= t->time;
      if (t->next == NULL || t->next->time > timeout->time) {
        if (t->next != NULL) {
          t->next->time -= timeout->time;
        }
        timeout->next = t->next;
        t->next = timeout;
        break;
      }
    }
  }
=======
  sys_timeout_abs(next_timeout_time, handler, arg, handler_name);
#else
  sys_timeout_abs(next_timeout_time, handler, arg);
#endif
>>>>>>> 9cf6bbf5
}

/**
 * Go through timeout list (for this task only) and remove the first matching
 * entry (subsequent entries remain untouched), even though the timeout has not
 * triggered yet.
 *
 * @param handler callback function that would be called by the timeout
 * @param arg callback argument that would be passed to handler
*/
void
sys_untimeout(sys_timeout_handler handler, void *arg)
{
  struct sys_timeo *prev_t, *t;

  LWIP_ASSERT_CORE_LOCKED();

  if (next_timeout == NULL) {
    return;
  }

  for (t = next_timeout, prev_t = NULL; t != NULL; prev_t = t, t = t->next) {
    if ((t->h == handler) && (t->arg == arg)) {
      /* We have a match */
      /* Unlink from previous in list */
      if (prev_t == NULL) {
        next_timeout = t->next;
      } else {
        prev_t->next = t->next;
      }
      memp_free(MEMP_SYS_TIMEOUT, t);
      return;
    }
  }
  return;
}

/**
 * @ingroup lwip_nosys
 * Handle timeouts for NO_SYS==1 (i.e. without using
 * tcpip_thread/sys_timeouts_mbox_fetch(). Uses sys_now() to call timeout
 * handler functions when timeouts expire.
 *
 * Must be called periodically from your main loop.
 */
void
sys_check_timeouts(void)
{
  u32_t now;

  LWIP_ASSERT_CORE_LOCKED();

<<<<<<< HEAD
=======
  /* Process only timers expired at the start of the function. */
  now = sys_now();

>>>>>>> 9cf6bbf5
  do {
    struct sys_timeo *tmptimeout;
    sys_timeout_handler handler;
    void *arg;

    PBUF_CHECK_FREE_OOSEQ();

    tmptimeout = next_timeout;
    if (tmptimeout == NULL) {
      return;
    }
<<<<<<< HEAD
    /* This cares for wraparounds */
    diff = sys_now() - timeouts_last_time;
    if (tmptimeout->time > diff) {
=======

    if (TIME_LESS_THAN(now, tmptimeout->time)) {
>>>>>>> 9cf6bbf5
      return;
    }

    /* Timeout has expired */
<<<<<<< HEAD
    timeouts_last_time += tmptimeout->time;
    next_timeout = tmptimeout->next;
    handler = tmptimeout->h;
    arg = tmptimeout->arg;
#if LWIP_DEBUG_TIMERNAMES
    if (handler != NULL) {
      LWIP_DEBUGF(TIMERS_DEBUG, ("sct calling h=%s arg=%p\n",
                                 tmptimeout->handler_name, arg));
=======
    next_timeout = tmptimeout->next;
    handler = tmptimeout->h;
    arg = tmptimeout->arg;
    current_timeout_due_time = tmptimeout->time;
#if LWIP_DEBUG_TIMERNAMES
    if (handler != NULL) {
      LWIP_DEBUGF(TIMERS_DEBUG, ("sct calling h=%s t=%"U32_F" arg=%p\n",
                                 tmptimeout->handler_name, sys_now() - tmptimeout->time, arg));
>>>>>>> 9cf6bbf5
    }
#endif /* LWIP_DEBUG_TIMERNAMES */
    memp_free(MEMP_SYS_TIMEOUT, tmptimeout);
    if (handler != NULL) {
      handler(arg);
    }
    LWIP_TCPIP_THREAD_ALIVE();
<<<<<<< HEAD
=======

>>>>>>> 9cf6bbf5
    /* Repeat until all expired timers have been called */
  } while (1);
}

/** Rebase the timeout times to the current time.
 * This is necessary if sys_check_timeouts() hasn't been called for a long
 * time (e.g. while saving energy) to prevent all timer functions of that
 * period being called.
 */
void
sys_restart_timeouts(void)
{
  u32_t now;
  u32_t base;
  struct sys_timeo *t;

  if (next_timeout == NULL) {
    return;
  }

  now = sys_now();
  base = next_timeout->time;

  for (t = next_timeout; t != NULL; t = t->next) {
    t->time = (t->time - base) + now;
  }
}

/** Return the time left before the next timeout is due. If no timeouts are
 * enqueued, returns 0xffffffff
 */
u32_t
sys_timeouts_sleeptime(void)
{
  u32_t now;

  LWIP_ASSERT_CORE_LOCKED();

  if (next_timeout == NULL) {
    return SYS_TIMEOUTS_SLEEPTIME_INFINITE;
  }
  now = sys_now();
  if (TIME_LESS_THAN(next_timeout->time, now)) {
    return 0;
  } else {
    u32_t ret = (u32_t)(next_timeout->time - now);
    LWIP_ASSERT("invalid sleeptime", ret <= LWIP_MAX_TIMEOUT);
    return ret;
  }
}

#else /* LWIP_TIMERS && !LWIP_TIMERS_CUSTOM */
/* Satisfy the TCP code which calls this function */
void
tcp_timer_needed(void)
{
}
#endif /* LWIP_TIMERS && !LWIP_TIMERS_CUSTOM */<|MERGE_RESOLUTION|>--- conflicted
+++ resolved
@@ -69,7 +69,7 @@
 #define LWIP_MAX_TIMEOUT  0x7fffffff
 
 /* Check if timer's expiry time is greater than time and care about u32_t wraparounds */
-#define TIME_LESS_THAN(t, compare_to) ( (((u32_t)((t)-(compare_to))) > LWIP_MAX_TIMEOUT) ? 1 : 0 )
+#define TIME_LESS_THAN(t, compare_to) (((u32_t)((t)-(compare_to))) > LWIP_MAX_TIMEOUT)
 
 /** This array contains all stack-internal cyclic timers. To get the number of
  * timers, use LWIP_ARRAYSIZE() */
@@ -120,7 +120,7 @@
 static u32_t current_timeout_due_time;
 
 #if LWIP_TESTMODE
-struct sys_timeo**
+struct sys_timeo **
 sys_timeouts_get_next_timeout(void)
 {
   return &next_timeout;
@@ -227,7 +227,6 @@
 void
 lwip_cyclic_timer(void *arg)
 {
-  u32_t now;
   u32_t next_timeout_time;
   const struct lwip_cyclic_timer *cyclic = (const struct lwip_cyclic_timer *)arg;
 
@@ -236,35 +235,28 @@
 #endif
   cyclic->handler();
 
-  now = sys_now();
-  next_timeout_time = (u32_t)(current_timeout_due_time + cyclic->interval_ms);  /* overflow handled by TIME_LESS_THAN macro */ 
-  if (TIME_LESS_THAN(next_timeout_time, now)) {
-    /* timer would immediately expire again -> "overload" -> restart without any correction */
-#if LWIP_DEBUG_TIMERNAMES
-    sys_timeout_abs((u32_t)(now + cyclic->interval_ms), lwip_cyclic_timer, arg, cyclic->handler_name);
+  next_timeout_time = (u32_t)(current_timeout_due_time + cyclic->interval_ms);
+#if LWIP_DEBUG_TIMERNAMES
+  sys_timeout_abs(next_timeout_time, lwip_cyclic_timer, arg, cyclic->handler_name);
 #else
-    sys_timeout_abs((u32_t)(now + cyclic->interval_ms), lwip_cyclic_timer, arg);
-#endif
-
-  } else {
-    /* correct cyclic interval with handler execution delay and sys_check_timeouts jitter */
-#if LWIP_DEBUG_TIMERNAMES
-    sys_timeout_abs(next_timeout_time, lwip_cyclic_timer, arg, cyclic->handler_name);
-#else
-    sys_timeout_abs(next_timeout_time, lwip_cyclic_timer, arg);
-#endif
-  }
+  sys_timeout_abs(next_timeout_time, lwip_cyclic_timer, arg);
+#endif
 }
 
 /** Initialize this module */
 void sys_timeouts_init(void)
 {
   size_t i;
+  u32_t now;
+
+  /* Start the cyclic timeouts from the same base time, and round it off to make it cleaner debugging. */
+  now = ((sys_now() / 1000) + 1) * 1000;
+  
   /* tcp_tmr() at index 0 is started on demand */
   for (i = (LWIP_TCP ? 1 : 0); i < LWIP_ARRAYSIZE(lwip_cyclic_timers); i++) {
     /* we have to cast via size_t to get rid of const warning
       (this is OK as cyclic_timer() casts back to const* */
-    sys_timeout(lwip_cyclic_timers[i].interval_ms, lwip_cyclic_timer, LWIP_CONST_CAST(void *, &lwip_cyclic_timers[i]));
+    sys_timeout_abs(now + lwip_cyclic_timers[i].interval_ms, lwip_cyclic_timer, LWIP_CONST_CAST(void *, &lwip_cyclic_timers[i]));
   }
 }
 
@@ -295,40 +287,10 @@
   next_timeout_time = (u32_t)(sys_now() + msecs); /* overflow handled by TIME_LESS_THAN macro */ 
 
 #if LWIP_DEBUG_TIMERNAMES
-<<<<<<< HEAD
-  timeout->handler_name = handler_name;
-  LWIP_DEBUGF(TIMERS_DEBUG, ("sys_timeout: %p msecs=%"U32_F" handler=%s arg=%p\n",
-                             (void *)timeout, msecs, handler_name, (void *)arg));
-#endif /* LWIP_DEBUG_TIMERNAMES */
-
-  if (next_timeout == NULL) {
-    next_timeout = timeout;
-    return;
-  }
-
-  if (next_timeout->time > timeout->time) {
-    next_timeout->time -= timeout->time;
-    timeout->next = next_timeout;
-    next_timeout = timeout;
-  } else {
-    for (t = next_timeout; t != NULL; t = t->next) {
-      timeout->time -= t->time;
-      if (t->next == NULL || t->next->time > timeout->time) {
-        if (t->next != NULL) {
-          t->next->time -= timeout->time;
-        }
-        timeout->next = t->next;
-        t->next = timeout;
-        break;
-      }
-    }
-  }
-=======
   sys_timeout_abs(next_timeout_time, handler, arg, handler_name);
 #else
   sys_timeout_abs(next_timeout_time, handler, arg);
 #endif
->>>>>>> 9cf6bbf5
 }
 
 /**
@@ -381,12 +343,9 @@
 
   LWIP_ASSERT_CORE_LOCKED();
 
-<<<<<<< HEAD
-=======
   /* Process only timers expired at the start of the function. */
   now = sys_now();
 
->>>>>>> 9cf6bbf5
   do {
     struct sys_timeo *tmptimeout;
     sys_timeout_handler handler;
@@ -398,28 +357,12 @@
     if (tmptimeout == NULL) {
       return;
     }
-<<<<<<< HEAD
-    /* This cares for wraparounds */
-    diff = sys_now() - timeouts_last_time;
-    if (tmptimeout->time > diff) {
-=======
 
     if (TIME_LESS_THAN(now, tmptimeout->time)) {
->>>>>>> 9cf6bbf5
       return;
     }
 
     /* Timeout has expired */
-<<<<<<< HEAD
-    timeouts_last_time += tmptimeout->time;
-    next_timeout = tmptimeout->next;
-    handler = tmptimeout->h;
-    arg = tmptimeout->arg;
-#if LWIP_DEBUG_TIMERNAMES
-    if (handler != NULL) {
-      LWIP_DEBUGF(TIMERS_DEBUG, ("sct calling h=%s arg=%p\n",
-                                 tmptimeout->handler_name, arg));
-=======
     next_timeout = tmptimeout->next;
     handler = tmptimeout->h;
     arg = tmptimeout->arg;
@@ -428,7 +371,6 @@
     if (handler != NULL) {
       LWIP_DEBUGF(TIMERS_DEBUG, ("sct calling h=%s t=%"U32_F" arg=%p\n",
                                  tmptimeout->handler_name, sys_now() - tmptimeout->time, arg));
->>>>>>> 9cf6bbf5
     }
 #endif /* LWIP_DEBUG_TIMERNAMES */
     memp_free(MEMP_SYS_TIMEOUT, tmptimeout);
@@ -436,10 +378,7 @@
       handler(arg);
     }
     LWIP_TCPIP_THREAD_ALIVE();
-<<<<<<< HEAD
-=======
-
->>>>>>> 9cf6bbf5
+
     /* Repeat until all expired timers have been called */
   } while (1);
 }
