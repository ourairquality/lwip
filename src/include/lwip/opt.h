--- conflicted
+++ resolved
@@ -1309,10 +1309,6 @@
 #endif
 
 /**
-<<<<<<< HEAD
- * TCP_OOSEQ_BYTES_LIMIT(ooseq): Return the maximum number of bytes to be queued
- * on ooseq per pcb, given the pcb.  Only valid for TCP_QUEUE_OOSEQ==1.
-=======
  * TCP_OOSEQ_BYTES_LIMIT(pcb): Return the maximum number of bytes to be queued
  * on ooseq per pcb, given the pcb. Only valid for TCP_QUEUE_OOSEQ==1 &&
  * TCP_OOSEQ_MAX_BYTES==1.
@@ -1330,36 +1326,12 @@
  * TCP_OOSEQ_MAX_PBUFS: The default maximum number of pbufs queued on ooseq per
  * pcb if TCP_OOSEQ_BYTES_LIMIT is not defined. Default is 0 (no limit).
  * Only valid for TCP_QUEUE_OOSEQ==1.
->>>>>>> dbd72695
- */
-#if !defined TCP_OOSEQ_BYTES_LIMIT
-#if TCP_OOSEQ_MAX_BYTES
-#define TCP_OOSEQ_BYTES_LIMIT(ooseq) TCP_OOSEQ_MAX_BYTES
-#elif defined __DOXYGEN__
-#define TCP_OOSEQ_BYTES_LIMIT(ooseq)
-#endif
-#endif
-
-/**
- * TCP_OOSEQ_MAX_PBUFS: The default maximum number of pbufs queued on ooseq per
- * pcb if TCP_OOSEQ_BYTES_LIMIT is not defined. Default is 0 (no limit).
- * Only valid for TCP_QUEUE_OOSEQ==1.
  */
 #if !defined TCP_OOSEQ_MAX_BYTES || defined __DOXYGEN__
 #define TCP_OOSEQ_MAX_PBUFS             0
 #endif
 
 /**
-<<<<<<< HEAD
- * TCP_OOSEQ_PBUFS_LIMIT(ooseq): Return the maximum number of pbufs to be queued
- * on ooseq per pcb, given the pcb.  Only valid for TCP_QUEUE_OOSEQ==1.
- */
-#if !defined TCP_OOSEQ_PBUFS_LIMIT
-#if TCP_OOSEQ_MAX_PBUFS
-#define TCP_OOSEQ_PBUFS_LIMIT(ooseq) TCP_OOSEQ_MAX_PBUFS
-#elif defined __DOXYGEN__
-#define TCP_OOSEQ_PBUFS_LIMIT(ooseq)
-=======
  * TCP_OOSEQ_PBUFS_LIMIT(pcb): Return the maximum number of pbufs to be queued
  * on ooseq per pcb, given the pcb.  Only valid for TCP_QUEUE_OOSEQ==1 &&
  * TCP_OOSEQ_MAX_PBUFS==1.
@@ -1370,7 +1342,6 @@
 #define TCP_OOSEQ_PBUFS_LIMIT(pcb) TCP_OOSEQ_MAX_PBUFS
 #elif defined __DOXYGEN__
 #define TCP_OOSEQ_PBUFS_LIMIT(pcb)
->>>>>>> dbd72695
 #endif
 #endif
 
