--- conflicted
+++ resolved
@@ -225,18 +225,8 @@
   /** For incoming packets, this contains the input netif's index */
   u8_t if_idx;
 
-<<<<<<< HEAD
-#ifdef ESP_OPEN_RTOS
-  /**
-   * The ESP SDK stores a pointer to a esf_buf here. The only use in lwip
-   * is in pbuf_free which calls sdk_system_pp_recycle_rx_pkt(p->esf_buf).
-   */
-  void *esf_buf;
-#endif
-=======
   /** In case the user needs to store data custom data on a pbuf */
   LWIP_PBUF_CUSTOM_DATA
->>>>>>> ec11b289
 };
 
 
